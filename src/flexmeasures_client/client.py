from __future__ import annotations

import asyncio
import json
import logging
import re
import socket
from dataclasses import dataclass
from datetime import datetime, timedelta
from typing import Any, cast

import async_timeout
import pandas as pd
from aiohttp.client import ClientError, ClientResponse, ClientSession
from yarl import URL

from flexmeasures_client.constants import (
    API_VERSION,
    CONTENT_TYPE_HEADERS,
    ENTITY_ADDRESS_PLACEHOLDER,
)
from flexmeasures_client.exceptions import (
    ContentTypeError,
    EmailValidationError,
    EmptyPasswordError,
    WrongAPIVersionError,
    WrongHostError,
)
from flexmeasures_client.response_handling import (
    check_content_type,
    check_for_status,
    check_response,
)

MAX_POLLING_STEPS: int = 10  # seconds
POLLING_TIMEOUT = 200.0  # seconds
REQUEST_TIMEOUT = 20.0  # seconds
POLLING_INTERVAL = 10.0  # seconds
API_VERSIONS_LIST = ("v3_0",)


@dataclass
class FlexMeasuresClient:
    """Main class for connecting to the FlexMeasures API."""

    password: str
    email: str
    host: str = "localhost:5000"
    port: int | None = None
    ssl: bool = False
    api_version: str = API_VERSION
    path: str = f"/api/{api_version}/"
    access_token: str | None = None

    max_polling_steps: int = MAX_POLLING_STEPS
    polling_timeout: float = POLLING_TIMEOUT  # seconds
    request_timeout: float = REQUEST_TIMEOUT  # seconds
    polling_interval: float = POLLING_INTERVAL  # seconds
    session: ClientSession | None = None

    def __post_init__(self):
        if self.session is None:
            self.session = ClientSession()

        if not re.match(r".+\@.+\..+", self.email):
            raise EmailValidationError(
                f"{self.email} is not an email address format string"
            )
        if self.api_version not in API_VERSIONS_LIST:
            raise WrongAPIVersionError(
                f"Version {self.api_version} not in versions list: {API_VERSIONS_LIST}"
            )
        # if ssl then scheme is https.
        if self.ssl:
            self.scheme = "https"
        else:
            self.scheme = "http"
        if re.match(r"^http\:\/\/", self.host):
            host_without_scheme = self.host.removeprefix("http://")
            raise WrongHostError(
                f"http: // should not be included in {self.host}. "
                f"Instead use host={host_without_scheme}"
            )
        if re.match(r"^https\:\/\/", self.host):
            host_without_scheme = self.host.removeprefix("https://")
            raise WrongHostError(
                f"https: // should not be included in {self.host}."
                f"To use https: // set ssl=True and host={host_without_scheme}"
            )
        if len(self.password) < 1:
            raise EmptyPasswordError("password cannot be empty")
        self.determine_port()

    def determine_port(self):
        parts = self.host.split(":")
        if len(parts) > 1:
            if self.port is not None:
                raise WrongHostError(
                    f"Cannot set port={self.port} and also as part of host={self.host}"
                )
            self.host = parts[0]
            self.port = int(parts[1])
        elif self.port is None:
            self.port = 443 if self.scheme == "https" else 80

    async def close(self):
        """Function to close FlexMeasuresClient session when all requests are done."""
        await cast(ClientSession, self.session).close()

    async def request(
        self,
        uri: str,
        *,
        json_payload: dict | None = None,
        method: str = "POST",
        path: str = path,
        params: dict[str, Any] | None = None,
        include_auth: bool = True,
    ) -> tuple[dict | list, int]:
        """Send a request to FlexMeasures.

        Retries if:
        - the client request timed out (as indicated by the client's self.request_timeout)
        - the server response indicates a 408 (Request Timeout) status
        - the server response indicates a 503 (Service Unavailable) status with a Retry-After response header.

        Fails if:
        - the server response indicated a status code of 400 or higher
        - the client polling timed out (as indicated by the client's self.polling_timeout)
        """  # noqa: E501
        url = self.build_url(uri, path=path)

        self.ensure_session()

        polling_step = 0  # reset this counter once when starting polling
        # we allow retrying once if we include authentication headers
        reauth_once = True if include_auth else False
        try:
            async with async_timeout.timeout(self.polling_timeout):
                while polling_step < self.max_polling_steps:
                    headers = await self.get_headers(include_auth=include_auth)
                    try:
                        async with async_timeout.timeout(self.request_timeout):
                            (
                                response,
                                polling_step,
                                reauth_once,
                                url,
                            ) = await self.request_once(
                                method=method,
                                url=url,
                                params=params,
                                headers=headers,
                                json_payload=json_payload,
                                polling_step=polling_step,
                                reauth_once=reauth_once,
                            )
                            if response.status < 300:
                                break
                    except asyncio.TimeoutError:
                        message = f"Client request timeout occurred while connecting to the API. Polling step: {polling_step}. Retrying in {self.polling_interval} seconds..."  # noqa: E501
                        logging.debug(message)
                        polling_step += 1
                        await asyncio.sleep(self.polling_interval)
                    except (ClientError, socket.gaierror) as exception:
                        logging.debug(exception)
                        raise ConnectionError(
                            "Error occurred while communicating with the API."
                        ) from exception
        except asyncio.TimeoutError as exception:
            raise ConnectionError(
                "Client polling timeout while connection to the API."
            ) from exception

        check_content_type(response)

        return await response.json(), response.status

    async def request_once(
        self,
        method: str,
        url: URL,
        params: dict[str, Any] | None = None,
        headers: dict | None = None,
        json_payload: dict | None = None,
        polling_step: int = 0,
        reauth_once: bool = True,
    ) -> tuple[ClientResponse, int, bool, URL]:
        url_msg = f"url: {url}"
        json_msg = f"payload: {json_payload}"
        params_msg = f"params: {params}"
        method_msg = f"method: {method}"
        headers_msg = f"headers: {headers}"
        logging.debug("===== Request =====")
        logging.debug(url_msg)
        logging.debug(json_msg)
        logging.debug(params_msg)
        logging.debug(method_msg)
        logging.debug(headers_msg)
        logging.debug("=" * 14)

        """Sends a single request to FlexMeasures and checks the response."""
        self.ensure_session()
        response = await cast(ClientSession, self.session).request(
            method=method,
            url=url,
            params=params,
            headers=headers,
            json=json_payload,
            ssl=self.ssl,
            allow_redirects=False,
        )
        payload = await response.json()
        status_msg = f"status: {response.status}"
        response_payload_msg = f"payload: {payload}"
        headers_msg = f"headers: {response.headers}"

        logging.debug("===== Response =====")
        logging.debug(status_msg)
        logging.debug(response_payload_msg)
        logging.debug(headers_msg)
        logging.debug("=" * 14)

        polling_step, reauth_once, url = await check_response(
            self, response, polling_step, reauth_once, url
        )
        return response, polling_step, reauth_once, url

    def ensure_session(self):
        """If there is no session, start one."""
        if self.session is None:
            self.session = ClientSession()

    async def get_headers(self, include_auth: bool) -> dict:
        """Create HTTP headers dictionary with content type and, optionally, access token."""  # noqa: E501
        headers = CONTENT_TYPE_HEADERS
        if include_auth:
            if self.access_token is None:
                await self.get_access_token()
            headers |= {"Authorization": self.access_token}
        return headers

    def build_url(self, uri: str, path: str = path) -> URL:
        """Build url for request."""
        url = URL.build(
            scheme=self.scheme, host=self.host, port=self.port, path=path
        ).join(
            URL(uri),
        )
        return url

    async def get_access_token(self):
        """Get access token and store it on the FlexMeasuresClient."""
        response, _status = await self.request(
            uri="requestAuthToken",
            path="/api/",
            json_payload={
                "email": self.email,
                "password": self.password,
            },
            include_auth=False,
        )
        self.access_token = response["auth_token"]

    async def post_measurements(
        self,
        sensor_id: int,
        start: str | datetime,
        duration: str | timedelta,
        values: list[float],
        unit: str,
        prior: str | None = None,
    ):
        """
        Post sensor data for the given time range.
        This function raises a ValueError when an unhandled status code is returned.
        """
        json_payload = dict(
            sensor=f"{ENTITY_ADDRESS_PLACEHOLDER}.{sensor_id}",
            start=pd.Timestamp(
                start
            ).isoformat(),  # for example: 2021-10-13T00:00+02:00
            duration=pd.Timedelta(duration).isoformat(),  # for example: PT1H
            values=values,
            unit=unit,
        )
        if prior:
            json_payload["prior"] = prior

        _response, status = await self.request(
            uri="sensors/data",
            json_payload=json_payload,
        )
        check_for_status(status, 200)
        logging.info("Sensor data sent successfully.")

    async def get_schedule(
        self,
        sensor_id: int,
        schedule_id: str,
        duration: str | timedelta,
    ) -> dict:
        """Get schedule with given ID.

        :returns: schedule as dictionary, for example:
                  {
                      'values': [2.15, 3, 2],
                      'start': '2015-06-02T10:00:00+00:00',
                      'duration': 'PT45M',
                      'unit': 'MW'
                  }
        """
        schedule, status = await self.request(
            uri=f"sensors/{sensor_id}/schedules/{schedule_id}",
            method="GET",
            params={
                "duration": pd.Timedelta(duration).isoformat(),  # for example: PT1H
            },
        )
        check_for_status(status, 200)
        if not isinstance(schedule, dict):
            raise ContentTypeError(
                f"Expected a dictionary schedule, but got {type(schedule)}",
            )
        return schedule

    async def get_account(self) -> dict | None:
        """Get the organisation account of the current user.

        :returns: organisation account as dictionary, for example:
                {
                    "id": 1,
                    "name": "Positive Design",
                }
        """

        users, status = await self.request(uri="users", method="GET")
        check_for_status(status, 200)

        account_id = None
        for user in users:
            if user["email"] == self.email:
                account_id = user["account_id"]
        account, status = await self.request(
            uri=f"accounts/{account_id}",
            method="GET",
        )
        if not isinstance(account, dict):
            raise ContentTypeError(
                f"Expected an account dictionary, but got {type(account)}",
            )
        check_for_status(status, 200)
        return account

    async def get_user(self) -> dict | None:
        """Get the user account of the current user.

        :returns: user account as dictionary, for example:
                {
                    "id": 39,
                    "name": "toy-user",
                }
        """

        users, status = await self.request(uri="users", method="GET")
        check_for_status(status, 200)

        user = None
        for user in users:
            if user["email"] == self.email:
                break
        check_for_status(status, 200)
        return user

    async def get_assets(self) -> list[dict]:
        """Get all the assets available to the current user.

        :returns: list of assets as dictionaries

        This function raises a ValueError when an unhandled status code is returned.
        """
        assets, status = await self.request(uri="assets", method="GET")
        check_for_status(status, 200)

        if not isinstance(assets, list):
            raise ContentTypeError(
                f"Expected a list of assets, but got {type(assets)}",
            )
        return assets

    async def get_sensors(self) -> list[dict]:
        """Get all the sensors available to the current user.

        :returns: list of sensors as dictionaries
        """
        sensors, status = await self.request(uri="sensors", method="GET")
        check_for_status(status, 200)
        if not isinstance(sensors, list):
            raise ContentTypeError(
                f"Expected a list of sensors, but got {type(sensors)}",
            )
        return sensors

    async def trigger_and_get_schedule(
        self,
        start: str | datetime,
        duration: str | timedelta,
        flex_model: dict | list[dict],
        flex_context: dict,
        sensor_id: int | None = None,
        asset_id: int | None = None,
    ) -> dict | list[dict]:
        """Trigger a schedule and then fetch it.

<<<<<<< HEAD
        To schedule a single flexible device, use the sensor ID of its power sensor.
        To schedule a collection of flexible devices, use the asset ID of the asset
        on which the power sensors are registered.
        If the power sensors are registered to different assets, create an asset
        hierarchy in FlexMeasures and use the asset ID of the top-level asset.

        :returns: For a single device, returns the schedule as a dictionary.
                  For example:
                  {
                      'values': [2.15, 3, 2],
                      'start': '2015-06-02T10:00:00+00:00',
                      'duration': 'PT45M',
                      'unit': 'MW'
                  }
                  For multiple devices, returns the schedules as a list of dictionaries.

=======
        :returns: schedule as dictionary, for example:
                {
                    'values': [2.15, 3, 2],
                    'start': '2015-06-02T10:00:00+00:00',
                    'duration': 'PT45M',
                    'unit': 'MW'
                }
>>>>>>> a1905528
        This function raises a ValueError when an unhandled status code is returned.
        """
        schedule_id = await self.trigger_schedule(
            sensor_id=sensor_id,
            asset_id=asset_id,
            start=start,
            duration=duration,
            flex_model=flex_model,
            flex_context=flex_context,
        )

        if sensor_id is not None:
            # Get the schedule for a single device
            return await self.get_schedule(
                sensor_id=sensor_id, schedule_id=schedule_id, duration=duration
            )
        else:
            # Get the schedule for a collection of devices (one by one)
            schedule: list[dict] = []
            for sensor_flex_model in flex_model:
                sensor_id = sensor_flex_model["sensor"]
                sensor_schedule = await self.get_schedule(
                    sensor_id=sensor_id, schedule_id=schedule_id, duration=duration
                )
                sensor_schedule["sensor"] = sensor_id
                schedule.append(sensor_schedule)
            return schedule

    async def get_sensor_data(
        self,
        sensor_id: int,
        start: str | datetime,
        duration: str | timedelta,
        unit: str,
        resolution: str | timedelta,
        **kwargs,
    ) -> dict:
        """Get sensor data for the given time range.

        :returns: sensor data as dictionary, for example:
                {
                    'values': [2.15, 3, 2],
                    'start': '2015-06-02T10:00:00+00:00',
                    'duration': 'PT45M',
                    'unit': 'MW'
                }

        This function raises a ValueError when an unhandled status code is returned.
        """
        params = dict(
            sensor=f"{ENTITY_ADDRESS_PLACEHOLDER}.{sensor_id}",
            start=pd.Timestamp(
                start
            ).isoformat(),  # for example: 2021-10-13T00:00+02:00
            duration=pd.Timedelta(duration).isoformat(),  # for example: PT1H
            unit=unit,
            resolution=resolution,
            **kwargs,
        )

        response, status = await self.request(
            uri="sensors/data", method="GET", params=params
        )
        check_for_status(status, 200)
        if not isinstance(response, dict):
            raise ContentTypeError(
                f"Expected a sensor data dictionary, but got {type(response)}",
            )
        data_fields = ("values", "start", "duration", "unit")
        sensor_data = {k: v for k, v in response.items() if k in data_fields}
        return sensor_data

    async def get_sensor(self, sensor_id: int) -> dict:
        """Get a single sensor.

        :returns: sensor as dictionary, for example:
                {
                    'attributes': '{}',
                    'entity_address': 'ea1.2023-09.localhost:fm1.35',
                    'event_resolution': 'PT5M',
                    'generic_asset_id': 24,
                    'id': 35,
                    'name': 'availability',
                    'timezone': 'Europe/Amsterdam',
                    'unit': '%'
                }

        This function raises a ValueError when an unhandled status code is returned.
        """
        uri = f"sensors/{sensor_id}"
        sensor, status = await self.request(uri=uri, method="GET")
        check_for_status(status, 200)
        if not isinstance(sensor, dict):
            raise ContentTypeError(
                f"Expected a sensor dictionary, but got {type(sensor)}",
            )
        return sensor

    async def add_sensor(
        self,
        name: str,
        event_resolution: str,
        unit: str,
        generic_asset_id: int,
        timezone: str | None = None,
        attributes: dict | None = None,
    ) -> dict:
        """Post a sensor.

        :returns: sensor as dictionary, for example:
                {
                    'attributes': '{}',
                    'entity_address': 'ea1.2023-09.localhost:fm1.35',
                    'event_resolution': 'PT5M',
                    'generic_asset_id': 24,
                    'id': 35,
                    'name': 'availability',
                    'timezone': 'Europe/Amsterdam',
                    'unit': '%'
                }

        This function raises a ValueError when an unhandled status code is returned.
        """
        sensor = dict(
            name=name,
            event_resolution=event_resolution,
            unit=unit,
            generic_asset_id=generic_asset_id,
        )
        if timezone:
            sensor["timezone"] = timezone
        if attributes:
            sensor["attributes"] = json.dumps(attributes)
        uri = "sensors"
        new_sensor, status = await self.request(
            uri=uri, json_payload=sensor, method="POST"
        )
        check_for_status(status, 201)
        if not isinstance(new_sensor, dict):
            raise ContentTypeError(
                f"Expected a sensor dictionary, but got {type(new_sensor)}",
            )
        return new_sensor

    async def add_asset(
        self,
        name: str,
        account_id: int,
        latitude: float,
        longitude: float,
        generic_asset_type_id: int,
        parent_asset_id: int | None = None,
        attributes: dict | None = None,
    ) -> dict:
        """Post an asset.

        :returns: asset as dictionary, for example:
                {
                    'account_id': 2,
                    'attributes': '{"sensors_to_show": [14, 37, 38, 39]}',
                    'generic_asset_type_id': 5,
                    'id': 25,
                    'latitude': 51.999,
                    'longitude': 4.4833,
                    'name': 'Test Name Asset17',
                    'status': 200
                }

        This function raises a ValueError when an unhandled status code is returned.
        """
        asset = dict(
            name=name,
            account_id=account_id,
            latitude=latitude,
            longitude=longitude,
            generic_asset_type_id=generic_asset_type_id,
        )
        if parent_asset_id:
            asset["parent_asset_id"] = parent_asset_id
        if attributes:
            asset["attributes"] = json.dumps(attributes)

        uri = "assets"
        new_asset, status = await self.request(
            uri=uri, json_payload=asset, method="POST"
        )
        check_for_status(status, 201)
        if not isinstance(new_asset, dict):
            raise ContentTypeError(
                f"Expected an asset dictionary, but got {type(new_asset)}",
            )
        return new_asset

    async def update_asset(self, asset_id: int, updates: dict) -> dict:
        """Patch an asset.

        :returns: asset as dictionary, for example:
                {
                    'account_id': 2,
                    'attributes': '{"sensors_to_show": [14, 37, 38, 39]}',
                    'generic_asset_type_id': 5,
                    'id': 25,
                    'latitude': 51.999,
                    'longitude': 4.4833,
                    'name': 'Test Name Asset17',
                    'status': 200
                }

        This function raises a ValueError when an unhandled status code is returned.
        """
        uri = f"assets/{asset_id}"
        if updates.get("attributes"):
            updates["attributes"] = json.dumps(updates["attributes"])
        updated_asset, status = await self.request(
            uri=uri, json_payload=updates, method="PATCH"
        )
        check_for_status(status, 200)
        if not isinstance(updated_asset, dict):
            raise ContentTypeError(
                f"Expected an asset dictionary, but got {type(updated_asset)}",
            )
        return updated_asset

    async def update_sensor(self, sensor_id: int, updates: dict) -> dict:
        """Patch a sensor.

        :returns: sensor as dictionary, for example:
                {
                    'attributes': '{}',
                    'entity_address': 'ea1.2023-09.localhost:fm1.35',
                    'event_resolution': 'PT5M',
                    'generic_asset_id': 24,
                    'id': 35,
                    'name': 'availability',
                    'timezone': 'Europe/Amsterdam',
                    'unit': '%'
                }

        This function raises a ValueError when an unhandled status code is returned.
        """
        uri = f"sensors/{sensor_id}"
        if updates.get("attributes"):
            updates["attributes"] = json.dumps(updates["attributes"])
        updated_sensor, status = await self.request(
            uri=uri, json_payload=updates, method="PATCH"
        )
        # Raise ValueError
        check_for_status(status, 200)
        if not isinstance(updated_sensor, dict):
            raise ContentTypeError(
                f"Expected a sensor dictionary, but got {type(updated_sensor)}",
            )
        return updated_sensor

    async def trigger_schedule(
        self,
        start: str | datetime,
        duration: str | timedelta,
        flex_model: dict | list[dict],
        flex_context: dict,
        sensor_id: int | None = None,
        asset_id: int | None = None,
    ) -> str:
        if (sensor_id is None) == (asset_id is None):
            raise ValueError("Pass either a sensor_id or an asset_id.")
        message = {
            "start": pd.Timestamp(
                start
            ).isoformat(),  # for example: 2021-10-13T00:00+02:00
            "duration": pd.Timedelta(duration).isoformat(),
            "flex-model": flex_model,
            "flex-context": flex_context,
        }
        if sensor_id is not None:
            response, status = await self.request(
                uri=f"sensors/{sensor_id}/schedules/trigger",
                json_payload=message,
            )
        else:
            response, status = await self.request(
                uri=f"assets/{asset_id}/schedules/trigger",
                json_payload=message,
            )
        check_for_status(status, 200)

        logging.info("Schedule triggered successfully.")
        if not isinstance(response, dict):
            raise ContentTypeError(
                f"Expected a dictionary, but got {type(response)}",
            )

        if not isinstance(response.get("schedule"), str):
            raise ContentTypeError(
                f"Expected a schedule ID, but got {type(response.get('schedule'))}",
            )
        schedule_id = response["schedule"]
        return schedule_id

    @staticmethod
    def create_storage_flex_model(
        soc_unit: str,
        soc_at_start: float,
        soc_max: float | None = None,
        soc_min: float | None = None,
        soc_targets: list | None = None,
        roundtrip_efficiency: float | None = None,
        storage_efficiency: float | None = None,
        soc_minima: list | None = None,
        soc_maxima: list | None = None,
    ) -> dict:
        flex_model = {
            "soc-unit": soc_unit,
            "soc-at-start": soc_at_start,
        }

        if soc_max is not None:
            flex_model["soc-max"] = soc_max
        if soc_min is not None:
            flex_model["soc-min"] = soc_min
        if roundtrip_efficiency is not None:
            flex_model["roundtrip-efficiency"] = roundtrip_efficiency
        if storage_efficiency is not None:
            flex_model["storage-efficiency"] = storage_efficiency
        if soc_minima:
            flex_model["soc-minima"] = soc_minima
        if soc_maxima:
            flex_model["soc-maxima"] = soc_maxima
        if soc_targets:
            flex_model["soc-targets"] = soc_targets

        return flex_model

    # add type hints
    @staticmethod
    def create_storage_flex_context(
        consumption_price_sensor: int | None = None,
        production_price_sensor: int | None = None,
        inflexible_device_sensors: int | list[int] | None = None,
    ) -> dict:
        flex_context: dict = {}
        # Set optional flex context
        if consumption_price_sensor is not None:
            flex_context["consumption-price-sensor"] = consumption_price_sensor
        if production_price_sensor is not None:
            flex_context["production-price-sensor"] = production_price_sensor
        if inflexible_device_sensors:
            flex_context["inflexible-device-sensors"] = inflexible_device_sensors

        return flex_context

    @staticmethod
    def convert_units(values: list[int | float], from_unit: str, to_unit: str) -> list:
        """Convert values between W, kW and MW, as required."""
        if from_unit == "MW" and to_unit == "W":
            values = [v * 10**6 for v in values]
        elif (from_unit == "MW" and to_unit == "kW") or (
            from_unit == "kW" and to_unit == "W"
        ):
            values = [v * 10**3 for v in values]
        elif from_unit == to_unit:
            pass
        elif (from_unit == "W" and to_unit == "kW") or (
            from_unit == "kW" and to_unit == "MW"
        ):
            values = [v * 10**-3 for v in values]
        elif from_unit == "W" and to_unit == "MW":
            values = [v * 10**-6 for v in values]
        else:
            raise NotImplementedError(
                f"Power conversion from {from_unit} to {to_unit} is not supported."
            )
        return values<|MERGE_RESOLUTION|>--- conflicted
+++ resolved
@@ -412,7 +412,6 @@
     ) -> dict | list[dict]:
         """Trigger a schedule and then fetch it.
 
-<<<<<<< HEAD
         To schedule a single flexible device, use the sensor ID of its power sensor.
         To schedule a collection of flexible devices, use the asset ID of the asset
         on which the power sensors are registered.
@@ -429,15 +428,6 @@
                   }
                   For multiple devices, returns the schedules as a list of dictionaries.
 
-=======
-        :returns: schedule as dictionary, for example:
-                {
-                    'values': [2.15, 3, 2],
-                    'start': '2015-06-02T10:00:00+00:00',
-                    'duration': 'PT45M',
-                    'unit': 'MW'
-                }
->>>>>>> a1905528
         This function raises a ValueError when an unhandled status code is returned.
         """
         schedule_id = await self.trigger_schedule(
