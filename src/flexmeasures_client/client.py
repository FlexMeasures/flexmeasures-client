--- conflicted
+++ resolved
@@ -200,17 +200,10 @@
         logging.debug("=" * 14)
 
         """Sends a single request to FlexMeasures and checks the response"""
-<<<<<<< HEAD
-<<<<<<< HEAD
+
         self.ensure_session()
         response = await self.session.request(  # type: ignore
-=======
-        response = await cast(ClientSession, self.session).request(
->>>>>>> 3b3ca0b (make session optional)
-=======
-        self.ensure_session()
-        response = await cast(ClientSession, self.session).request(
->>>>>>> 5f1ea21f
+
             method=method,
             url=url,
             params=params,
