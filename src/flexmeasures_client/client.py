from __future__ import annotations

import asyncio
import logging
import re
import socket
from dataclasses import dataclass
from datetime import datetime, timedelta
from typing import Any

import async_timeout
import pandas as pd
from aiohttp.client import ClientError, ClientResponse, ClientSession
from yarl import URL

from flexmeasures_client.constants import API_VERSION, CONTENT_TYPE_HEADERS
from flexmeasures_client.response_handling import (
    check_content_type,
    check_for_status,
    check_response,
)

MAX_POLLING_STEPS: int = 10  # seconds
POLLING_TIMEOUT = 200.0  # seconds
REQUEST_TIMEOUT = 20.0  # seconds
POLLING_INTERVAL = 10.0  # seconds
API_VERSIONS_LIST = ("v3_0",)


@dataclass
class FlexMeasuresClient:
    """Main class for connecting to the FlexMeasures API"""

    password: str
    email: str
    host: str = "localhost:5000"
    ssl: bool = False
    api_version: str = API_VERSION
    path: str = f"/api/{api_version}/"
    access_token: str = None

    max_polling_steps: int = MAX_POLLING_STEPS
    polling_timeout: float = POLLING_TIMEOUT  # seconds
    request_timeout: float = REQUEST_TIMEOUT  # seconds
    polling_interval: float = POLLING_INTERVAL  # seconds
    session: ClientSession | None = None

    def __post_init__(self):
        if not re.match(r".+\@.+\..+", self.email):
            raise ValueError(f"{self.email} is not an email address format string")
        if self.api_version not in API_VERSIONS_LIST:
            raise ValueError(f"version not in versions list: {API_VERSIONS_LIST}")
        # if ssl then scheme is https.
        if self.ssl:
            self.scheme = "https"
        else:
            self.scheme = "http"
        if re.match(r"^http\:\/\/", self.host):
            host_without_scheme = self.host.removeprefix("http://")
            raise ValueError(
                f"http:// should not be included in {self.host}."
                f"Instead use host={host_without_scheme}"
            )
        if re.match(r"^https\:\/\/", self.host):
            host_without_scheme = self.host.removeprefix("https://")
            raise ValueError(
                f"https:// should not be included in {self.host}."
                f"To use https:// set ssl=True and host={host_without_scheme}"
            )
        if len(self.password) < 1:
            raise ValueError("password cannot be empty")

    async def close(self):
        """Function to close FlexMeasuresClient session when all requests are done"""
        await self.session.close()

    async def request(
        self,
        uri: str,
        *,
        json: dict | None = None,
        method: str = "POST",
        path: str = path,
        params: dict[str, Any] | None = None,
        include_auth: bool = True,
    ) -> tuple[dict | list, int]:
        """Send a request to FlexMeasures.

        Retries if:
        - the client request timed out (as indicated by the client's self.request_timeout)
        - the server response indicates a 408 (Request Timeout) status
        - the server response indicates a 503 (Service Unavailable) status with a Retry-After response header

        Fails if:
        - the server response indicated a status code of 400 or higher
        - the client polling timed out (as indicated by the client's self.polling_timeout)
        """  # noqa: E501
        url = self.build_url(uri, path=path)
<<<<<<< HEAD
        headers = await self.get_headers(include_auth=include_auth)
=======
>>>>>>> cda8b786

        self.start_session()

        polling_step = 0  # reset this counter once when starting polling
        # we allow retrying once if we include authentication headers
        reauth_once = True if include_auth else False
        try:
            async with async_timeout.timeout(self.polling_timeout):
                while polling_step < self.max_polling_steps:
                    headers = await self.get_headers(include_auth=include_auth)
                    try:
                        async with async_timeout.timeout(self.request_timeout):
                            (
                                response,
                                polling_step,
                                reauth_once,
                            ) = await self.request_once(
                                method=method,
                                url=url,
                                params=params,
                                headers=headers,
                                json=json,
                                polling_step=polling_step,
                                reauth_once=reauth_once,
                            )
                            if response.status < 300:
                                break
                    except asyncio.TimeoutError:
                        message = f"Client request timeout occurred while connecting to the API. Polling step: {polling_step}. Retrying in {self.polling_interval} seconds..."  # noqa: E501
                        logging.debug(message)
                        polling_step += 1
                        await asyncio.sleep(self.polling_interval)
                    except (ClientError, socket.gaierror) as exception:
                        raise ConnectionError(
                            "Error occurred while communicating with the API."
                        ) from exception
        except asyncio.TimeoutError as exception:
            raise ConnectionError(
                "Client polling timeout while connection to the API."
            ) from exception

        check_content_type(response)

        return await response.json(), response.status

    async def request_once(
        self,
        method: str,
        url: URL,
        params: dict[str, Any] | None = None,
        headers: dict | None = None,
        json: dict | None = None,
        polling_step: int = 0,
<<<<<<< HEAD
    ):
        url_msg = f"url: {url}"
        json_msg = f"payload: {json}"
        params_msg = f"params: {params}"
        method_msg = f"method: {method}"
        headers_msg = f"headers: {headers}"
        logging.debug("===== Request =====")
        logging.debug(url_msg)
        logging.debug(json_msg)
        logging.debug(params_msg)
        logging.debug(method_msg)
        logging.debug(headers_msg)
        logging.debug("=" * 14)
=======
        reauth_once: bool = True,
    ) -> tuple[ClientResponse, int, bool]:
>>>>>>> cda8b786
        """Sends a single request to FlexMeasures and checks the response"""
        response = await self.session.request(
            method=method,
            url=url,
            params=params,
            headers=headers,
            json=json,
            ssl=self.ssl,
        )
<<<<<<< HEAD
        payload = await response.json()
        status_msg = f"status: {response.status}"
        response_payload_msg = f"payload: {payload}"
        headers_msg = f"headers: {response.headers}"

        logging.debug("===== Response =====")
        logging.debug(status_msg)
        logging.debug(response_payload_msg)
        logging.debug(headers_msg)
        logging.debug("=" * 14)
        polling_step = await check_response(self, response, polling_step)
        return response
=======
        polling_step, reauth_once = await check_response(
            self, response, polling_step, reauth_once
        )
        return response, polling_step, reauth_once
>>>>>>> cda8b786

    def start_session(self):
        """If there is no session, start one"""
        if self.session is None:
            self.session = ClientSession()

    async def get_headers(self, include_auth: bool) -> dict:
        """Create HTTP headers dictionary with content type and, optionally, access token."""  # noqa: E501
        headers = CONTENT_TYPE_HEADERS
        if include_auth:
            if self.access_token is None:
                await self.get_access_token()
            headers |= {"Authorization": self.access_token}
        return headers

    def build_url(self, uri: str, path: str = path) -> URL:
        """Build url for request"""
        url = URL.build(scheme=self.scheme, host=self.host, path=path).join(
            URL(uri),
        )
        return url

    async def get_access_token(self):
        """Get access token and store it on the FlexMeasuresClient."""
        response, _status = await self.request(
            uri="requestAuthToken",
            path="/api/",
            json={
                "email": self.email,
                "password": self.password,
            },
            include_auth=False,
        )
        self.access_token = response["auth_token"]

    async def post_measurements(
        self,
        sensor_id: int,
        start: str | datetime,
        duration: str | timedelta,
        values: list[float],
        unit: str,
        entity_address: str,
        prior: str | None = None,
    ):
        """Post sensor data for the given time range."""
        json = dict(
            sensor=f"{entity_address}.{sensor_id}",
            start=pd.Timestamp(
                start
            ).isoformat(),  # for example: 2021-10-13T00:00+02:00
            duration=pd.Timedelta(duration).isoformat(),  # for example: PT1H
            values=values,
            unit=unit,
        )
        if prior:
            json["prior"] = prior

        _response, status = await self.request(
            uri="sensors/data",
            json=json,
        )
        check_for_status(status, 200)
        logging.info("Sensor data sent successfully.")

    async def trigger_storage_schedule(
        self,
        sensor_id: int,
        start: str | datetime,
        duration: str | timedelta,
        soc_unit: str,
        soc_at_start: float,
        soc_max: float | None = None,
        soc_min: float | None = None,
        soc_targets: list | None = None,
        consumption_price_sensor: int | None = None,
        production_price_sensor: int | None = None,
        inflexible_device_sensors: list[int] | None = None,
    ) -> str:
        """Post schedule trigger with initial and target states of charge (soc).

        :returns: schedule ID (a UUID string)
        """
        if not soc_targets:
            soc_targets = []
        message = {
            "start": pd.Timestamp(
                start
            ).isoformat(),  # for example: 2021-10-13T00:00+02:00
            "duration": pd.Timedelta(duration).isoformat(),
            "flex-model": {
                "soc-unit": soc_unit,
                "soc-at-start": soc_at_start,
                "soc-targets": soc_targets,
            },
            "flex-context": {},
        }

        if soc_max is not None:
            message["flex-model"]["soc-max"] = soc_max
        if soc_min is not None:
            message["flex-model"]["soc-min"] = soc_min

        # Set optional flex context
        if consumption_price_sensor is not None:
            message["flex-context"][
                "consumption-price-sensor"
            ] = consumption_price_sensor
        if production_price_sensor is not None:
            message["flex-context"]["production-price-sensor"] = production_price_sensor
        if inflexible_device_sensors is not None:
            message["flex-context"][
                "inflexible-device-sensors"
            ] = inflexible_device_sensors

        response, status = await self.request(
            uri=f"sensors/{sensor_id}/schedules/trigger",
            json=message,
        )
        check_for_status(status, 200)
        logging.info("Schedule triggered successfully.")

        schedule_id: str = response.get("schedule")
        return schedule_id

    async def get_schedule(
        self,
        sensor_id: int,
        schedule_id: str,
        duration: str | timedelta,
    ) -> dict:
        """Get schedule with given ID.

        :returns: schedule as dictionary, for example:
                  {
                      'values': [2.15, 3, 2],
                      'start': '2015-06-02T10:00:00+00:00',
                      'duration': 'PT45M',
                      'unit': 'MW'
                  }
        """
        schedule, status = await self.request(
            uri=f"sensors/{sensor_id}/schedules/{schedule_id}",
            method="GET",
            params={
                "duration": pd.Timedelta(duration).isoformat(),  # for example: PT1H
            },
        )
        check_for_status(status, 200)
        return schedule

    async def get_assets(self) -> list[dict]:
        """Get all the assets available to the current user.

        :returns: list of assets as dictionaries
        """
        assets, status = await self.request(uri="assets", method="GET")
        check_for_status(status, 200)
        return assets

    async def get_sensors(self) -> list[dict]:
        """Get all the sensors available to the current user.

        :returns: list of sensors as dictionaries
        """
        sensors, status = await self.request(uri="sensors", method="GET")
        check_for_status(status, 200)
        return sensors

    async def trigger_and_get_schedule(
        self,
        sensor_id: int,
        start: str | datetime,
        duration: str | timedelta,
        soc_unit: str,
        soc_at_start: float,
        soc_max: float | None = None,
        soc_min: float | None = None,
        soc_targets: list | None = None,
        consumption_price_sensor: int | None = None,
        production_price_sensor: int | None = None,
        inflexible_device_sensors: list[int] | None = None,
    ) -> dict:
        """Trigger a schedule and then fetch it.

        :returns: schedule as dictionary, for example:
                  {
                      'values': [2.15, 3, 2],
                      'start': '2015-06-02T10:00:00+00:00',
                      'duration': 'PT45M',
                      'unit': 'MW'
                  }
        """
        schedule_id = await self.trigger_storage_schedule(
            sensor_id=sensor_id,
            start=start,
            duration=duration,
            soc_unit=soc_unit,
            soc_at_start=soc_at_start,
            soc_max=soc_max,
            soc_min=soc_min,
            soc_targets=soc_targets,
            consumption_price_sensor=consumption_price_sensor,
            production_price_sensor=production_price_sensor,
            inflexible_device_sensors=inflexible_device_sensors,
        )

        schedule = await self.get_schedule(
            sensor_id=sensor_id, schedule_id=schedule_id, duration=duration
        )
        return schedule

    async def get_sensor_data(
        self,
        sensor_id: int,
        start: str | datetime,
        duration: str | timedelta,
        unit: str,
        entity_address: str,
        resolution: str | timedelta,
    ) -> dict:
        """Post sensor data for the given time range.

        :returns: sensor data as dictionary, for example:
                  {
                      'values': [2.15, 3, 2],
                      'start': '2015-06-02T10:00:00+00:00',
                      'duration': 'PT45M',
                      'unit': 'MW'
                  }
        """
        json = dict(
            sensor=f"{entity_address}.{sensor_id}",
            start=pd.Timestamp(
                start
            ).isoformat(),  # for example: 2021-10-13T00:00+02:00
            duration=pd.Timedelta(duration).isoformat(),  # for example: PT1H
            unit=unit,
            resolution=resolution,
        )

        response, status = await self.request(
            uri="sensors/data", method="GET", params=json
        )
        check_for_status(status, 200)
<<<<<<< HEAD

        return response
=======
        data_fields = ("values", "start", "duration", "unit")
        sensor_data = {k: v for k, v in response.items() if k in data_fields}
        return sensor_data
>>>>>>> cda8b786
<|MERGE_RESOLUTION|>--- conflicted
+++ resolved
@@ -96,10 +96,6 @@
         - the client polling timed out (as indicated by the client's self.polling_timeout)
         """  # noqa: E501
         url = self.build_url(uri, path=path)
-<<<<<<< HEAD
-        headers = await self.get_headers(include_auth=include_auth)
-=======
->>>>>>> cda8b786
 
         self.start_session()
 
@@ -153,8 +149,8 @@
         headers: dict | None = None,
         json: dict | None = None,
         polling_step: int = 0,
-<<<<<<< HEAD
-    ):
+        reauth_once: bool = True,
+    ) -> tuple[ClientResponse, int, bool]:
         url_msg = f"url: {url}"
         json_msg = f"payload: {json}"
         params_msg = f"params: {params}"
@@ -167,10 +163,7 @@
         logging.debug(method_msg)
         logging.debug(headers_msg)
         logging.debug("=" * 14)
-=======
-        reauth_once: bool = True,
-    ) -> tuple[ClientResponse, int, bool]:
->>>>>>> cda8b786
+
         """Sends a single request to FlexMeasures and checks the response"""
         response = await self.session.request(
             method=method,
@@ -180,7 +173,6 @@
             json=json,
             ssl=self.ssl,
         )
-<<<<<<< HEAD
         payload = await response.json()
         status_msg = f"status: {response.status}"
         response_payload_msg = f"payload: {payload}"
@@ -192,13 +184,11 @@
         logging.debug(headers_msg)
         logging.debug("=" * 14)
         polling_step = await check_response(self, response, polling_step)
-        return response
-=======
+
         polling_step, reauth_once = await check_response(
             self, response, polling_step, reauth_once
         )
         return response, polling_step, reauth_once
->>>>>>> cda8b786
 
     def start_session(self):
         """If there is no session, start one"""
@@ -444,11 +434,6 @@
             uri="sensors/data", method="GET", params=json
         )
         check_for_status(status, 200)
-<<<<<<< HEAD
-
-        return response
-=======
         data_fields = ("values", "start", "duration", "unit")
         sensor_data = {k: v for k, v in response.items() if k in data_fields}
-        return sensor_data
->>>>>>> cda8b786
+        return sensor_data