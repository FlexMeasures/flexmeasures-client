--- conflicted
+++ resolved
@@ -200,9 +200,8 @@
         logging.debug("=" * 14)
 
         """Sends a single request to FlexMeasures and checks the response"""
-
         self.ensure_session()
-        response = await self.session.request(  # type: ignore
+        response = await cast(ClientSession, self.session).request(
             method=method,
             url=url,
             params=params,
@@ -342,32 +341,17 @@
         for user in users:
             if user["email"] == self.email:
                 account_id = user["account_id"]
-<<<<<<< HEAD
-        if account_id is None:
-            raise NotImplementedError(
-                "User does not seem to belong to account, which should not be possible."
-            )
-        # Force account to be a dictionary
-
-=======
->>>>>>> ff79b063
         account, status = await self.request(
             uri=f"accounts/{account_id}",
             method="GET",
         )
         if not isinstance(account, dict):
             raise ContentTypeError(
-<<<<<<< HEAD
-                f"Expected an account dictionary! but got {type(account)}",
-=======
                 f"Expected an account dictionary, but got {type(account)}",
->>>>>>> ff79b063
             )
         check_for_status(status, 200)
         return account
 
-<<<<<<< HEAD
-=======
     async def get_user(self) -> dict | None:
         """Get the user account of the current user.
 
@@ -388,7 +372,6 @@
         check_for_status(status, 200)
         return user
 
->>>>>>> ff79b063
     async def get_assets(self) -> list[dict]:
         """Get all the assets available to the current user.
 
