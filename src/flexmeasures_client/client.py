from __future__ import annotations

import asyncio
import json
import logging
import os
import re
import socket
from dataclasses import dataclass
from datetime import datetime, timedelta
from logging import Logger
from typing import Any, cast

import async_timeout
import pandas as pd
from aiohttp.client import ClientError, ClientResponse, ClientSession
from packaging.version import Version
from yarl import URL

from flexmeasures_client.constants import API_VERSION, CONTENT_TYPE_HEADERS
from flexmeasures_client.exceptions import (
    ContentTypeError,
    EmailValidationError,
    EmptyPasswordError,
    InsufficientServerVersionError,
    WrongAPIVersionError,
    WrongHostError,
)
from flexmeasures_client.response_handling import (
    check_content_type,
    check_for_status,
    check_response,
)

LOGGER = logging.getLogger(__name__)

MAX_POLLING_STEPS: int = 10  # seconds
POLLING_TIMEOUT = 200.0  # seconds
REQUEST_TIMEOUT = 40.0  # seconds
POLLING_INTERVAL = 10.0  # seconds
API_VERSIONS_LIST = ["v3_0"]


@dataclass
class FlexMeasuresClient:
    """Main class for connecting to the FlexMeasures API."""

    password: str
    email: str
    host: str = "localhost:5000"
    port: int | None = None
    ssl: bool = False
    api_version: str = API_VERSION
    path: str = f"/api/{api_version}/"
    access_token: str | None = None

    max_polling_steps: int = MAX_POLLING_STEPS
    polling_timeout: float = POLLING_TIMEOUT  # seconds
    request_timeout: float = REQUEST_TIMEOUT  # seconds
    polling_interval: float = POLLING_INTERVAL  # seconds
    session: ClientSession | None = None
    logger: Logger = LOGGER

    def __post_init__(self):
        if self.session is None:
            self.session = ClientSession()

        if not re.match(r".+\@.+\..+", self.email):
            raise EmailValidationError(
                f"{self.email} is not an email address format string"
            )

        # Check whether API version is supported by the client
        if self.api_version not in API_VERSIONS_LIST:
            raise WrongAPIVersionError(
                f"{self.api_version} is not supported by the FlexMeasures Client. The client supports: {API_VERSIONS_LIST}"
            )

        # if ssl then scheme is https.
        if self.ssl:
            self.scheme = "https"
        else:
            self.scheme = "http"
        if re.match(r"^http\:\/\/", self.host):
            host_without_scheme = self.host.removeprefix("http://")
            raise WrongHostError(
                f"http: // should not be included in {self.host}. "
                f"Instead use host={host_without_scheme}"
            )
        if re.match(r"^https\:\/\/", self.host):
            host_without_scheme = self.host.removeprefix("https://")
            raise WrongHostError(
                f"https: // should not be included in {self.host}."
                f"To use https: // set ssl=True and host={host_without_scheme}"
            )
        if len(self.password) < 1:
            raise EmptyPasswordError("password cannot be empty")
        self.determine_port()

    def determine_port(self):
        parts = self.host.split(":")
        if len(parts) > 1:
            if self.port is not None:
                raise WrongHostError(
                    f"Cannot set port={self.port} and also as part of host={self.host}"
                )
            self.host = parts[0]
            self.port = int(parts[1])
        elif self.port is None:
            self.port = 443 if self.scheme == "https" else 80

    async def close(self):
        """Function to close FlexMeasuresClient session when all requests are done."""
        await cast(ClientSession, self.session).close()

    async def request(
        self,
        uri: str,
        *,
        json_payload: dict | None = None,
        method: str = "POST",
        path: str = path,
        params: dict[str, Any] | None = None,
        include_auth: bool = True,
        minimum_server_version: str | None = None,
        minimum_server_version_msg: str | None = None,
    ) -> tuple[dict | list, int]:
        """Send a request to FlexMeasures.

        Retries if:
        - the client request timed out (as indicated by the client's self.request_timeout)
        - the server response indicates a 408 (Request Timeout) status
        - the server response indicates a 503 (Service Unavailable) status with a Retry-After response header.

        Fails if:
        - the server response indicated a status code of 400 or higher
        - the client polling timed out (as indicated by the client's self.polling_timeout)
        """  # noqa: E501
        url = self.build_url(uri, path=path)

        self.ensure_session()

        polling_step = 0  # reset this counter once when starting polling
        # we allow retrying once if we include authentication headers
        reauth_once = True if include_auth else False
        try:
            async with async_timeout.timeout(self.polling_timeout):
                while polling_step < self.max_polling_steps:
                    headers = await self.get_headers(include_auth=include_auth)
                    try:
                        async with async_timeout.timeout(self.request_timeout):
                            (
                                response,
                                polling_step,
                                reauth_once,
                                url,
                            ) = await self.request_once(
                                method=method,
                                url=url,
                                params=params,
                                headers=headers,
                                json_payload=json_payload,
                                polling_step=polling_step,
                                reauth_once=reauth_once,
                            )
                            if response.status < 300:
                                break
                    except asyncio.TimeoutError:
                        message = f"Client request timeout occurred while connecting to the API. Polling step: {polling_step}. Retrying in {self.polling_interval} seconds..."  # noqa: E501
                        self.logger.debug(message)
                        polling_step += 1
                        await asyncio.sleep(self.polling_interval)
                    except (ClientError, socket.gaierror) as exception:
<<<<<<< HEAD
                        self.logger.debug(exception)
=======
                        logging.debug(exception)
                        # if endpoint wasn't found, we might know why and can tell the user
                        if (
                            "404" in str(exception)
                            and minimum_server_version is not None
                        ):
                            version_info = await self.get_versions()
                            server_version = version_info["server_version"]
                            if Version(server_version) < Version(
                                minimum_server_version
                            ):
                                msg = f"This functionality requires FlexMeasures server of {minimum_server_version} or above. Current server has version {server_version}."
                                if minimum_server_version_msg:
                                    msg += f"\n{minimum_server_version_msg}"
                                raise InsufficientServerVersionError(msg)
>>>>>>> c7e04524
                        raise ConnectionError(
                            f"Error occurred while communicating with the API: {exception}"
                        ) from exception

        except asyncio.TimeoutError as exception:
            raise ConnectionError(
                "Client polling timeout while connection to the API."
            ) from exception

        check_content_type(response)

        return await response.json(), response.status

    async def request_once(
        self,
        method: str,
        url: URL,
        params: dict[str, Any] | None = None,
        headers: dict | None = None,
        json_payload: dict | None = None,
        polling_step: int = 0,
        reauth_once: bool = True,
    ) -> tuple[ClientResponse, int, bool, URL]:
        url_msg = f"url: {url}"
        json_msg = f"payload: {json_payload}"
        params_msg = f"params: {params}"
        method_msg = f"method: {method}"
        headers_msg = f"headers: {headers}"
        self.logger.debug("===== Request =====")
        self.logger.debug(url_msg)
        self.logger.debug(json_msg)
        self.logger.debug(params_msg)
        self.logger.debug(method_msg)
        self.logger.debug(headers_msg)
        self.logger.debug("=" * 14)

        """Sends a single request to FlexMeasures and checks the response."""
        self.ensure_session()
        response = await cast(ClientSession, self.session).request(
            method=method,
            url=url,
            params=params,
            headers=headers,
            json=json_payload,
            ssl=self.ssl,
            allow_redirects=False,
        )
        payload = await response.json()
        status_msg = f"status: {response.status}"
        response_payload_msg = f"payload: {payload}"
        headers_msg = f"headers: {response.headers}"

        self.logger.debug("===== Response =====")
        self.logger.debug(status_msg)
        self.logger.debug(response_payload_msg)
        self.logger.debug(headers_msg)
        self.logger.debug("=" * 14)

        polling_step, reauth_once, url = await check_response(
            self, response, polling_step, reauth_once, url
        )
        return response, polling_step, reauth_once, url

    def ensure_session(self):
        """If there is no session, start one."""
        if self.session is None:
            self.session = ClientSession()

    async def get_headers(self, include_auth: bool) -> dict:
        """Create HTTP headers dictionary with content type and, optionally, access token."""  # noqa: E501
        headers = CONTENT_TYPE_HEADERS
        if include_auth:
            if self.access_token is None:
                await self.get_access_token()
            headers |= {"Authorization": self.access_token}
        return headers

    def build_url(self, uri: str, path: str = path) -> URL:
        """Build url for request."""
        url = URL.build(
            scheme=self.scheme, host=self.host, port=self.port, path=path
        ).join(
            URL(uri),
        )
        return url

    async def get_access_token(self):
        """Get access token and store it on the FlexMeasuresClient."""
        response, _status = await self.request(
            uri="requestAuthToken",
            path="/api/",
            json_payload={
                "email": self.email,
                "password": self.password,
            },
            include_auth=False,
        )
        self.access_token = response["auth_token"]

    async def get_versions(self):
        """Get the FlexMeasures version and the supported API versions of the FlexMeasures server.

        Also returns the client's version and the API version it uses.
        """
        response, _status = await self.request(
            uri="",
            path="/api/",
            method="GET",
            include_auth=False,
        )

        # Check whether the API version used by the client is supported by the server
        server_api_versions = response["versions"]
        if self.api_version not in server_api_versions:
            raise WrongAPIVersionError(
                f"{self.api_version} is not supported by the FlexMeasures Server. The server supports: {server_api_versions}"
            )

        from flexmeasures_client import __version__ as client_version

        version_info = dict(
            server_version=response.get("flexmeasures_version"),
            server_supports_api_versions=server_api_versions,
            client_version=client_version,
            client_uses_api_version=API_VERSION,
        )

        return version_info

    async def get_asset_types(self) -> list:
        """
        Get the asset types currently supported by FlexMeasures server.

        Returns:
            list[dict]: List of asset type objects, e.g.,
                [{"id": 1, "name": "solar", "description": "solar panel(s)"}]
        """
        response, status = await self.request(
            uri="assets/types", method="GET", minimum_server_version="v0.28.0"
        )
        check_for_status(status, 200)
        if not isinstance(response, list):
            raise ContentTypeError(
                f"Expected a list of asset types, but got {type(response)}",
            )

        return response

    async def post_sensor_data(
        self,
        sensor_id: int,
        *,
        # Parameters for JSON data upload
        start: str | datetime | None = None,
        duration: str | timedelta | None = None,
        values: list[float] | None = None,
        unit: str | None = None,
        prior: str | datetime | None = None,
        # Parameters for file upload
        file_path: str | None = None,
        belief_time_measured_instantly: bool = False,
    ):
        """
        Post sensor data for the given time range.

        This method supports two modes:
        1. JSON data upload: Provide start, duration, values, and unit parameters
        2. File upload: Provide file_path parameter

        The method automatically chooses the appropriate API endpoint based on the provided parameters.

        This function raises a ValueError when an unhandled status code is returned.
        """
        # Check parameter combinations
        json_params = [start, duration, values, unit]
        has_json_params = any(param is not None for param in json_params)
        has_file_param = file_path is not None

        if not has_json_params and not has_file_param:
            raise ValueError(
                "Either provide JSON data parameters (start, duration, values, unit) "
                "or a file_path parameter, but not neither."
            )

        if has_json_params and has_file_param:
            raise ValueError(
                "Either provide JSON data parameters (start, duration, values, unit) "
                "or a file_path parameter, but not both."
            )

        if has_json_params:
            # Validate required JSON parameters
            if any(param is None for param in json_params):
                raise ValueError(
                    "When using JSON data upload, all parameters (start, duration, values, unit) "
                    "must be provided."
                )

            # Type assertions to help the type checker understand that parameters are not None
            assert start is not None
            assert duration is not None
            assert values is not None
            assert unit is not None

            # Use the existing JSON endpoint
            return await self._post_sensor_data_json(
                sensor_id=sensor_id,
                start=start,
                duration=duration,
                values=values,
                unit=unit,
                prior=prior,
            )
        else:
            # Type assertion to help the type checker understand that file_path is not None
            assert file_path is not None

            # Use the file upload endpoint
            return await self._post_sensor_data_file(
                sensor_id=sensor_id,
                file_path=file_path,
                belief_time_measured_instantly=belief_time_measured_instantly,
            )

    async def _post_sensor_data_json(
        self,
        sensor_id: int,
        start: str | datetime,
        duration: str | timedelta,
        values: list[float],
        unit: str,
        prior: str | datetime | None = None,
    ):
        """
        Post sensor data using JSON payload.
        """
        json_payload = dict(
            start=pd.Timestamp(
                start
            ).isoformat(),  # for example: 2021-10-13T00:00+02:00
            duration=pd.Timedelta(duration).isoformat(),  # for example: PT1H
            values=values,
            unit=unit,
        )
        if prior:
            json_payload["prior"] = pd.Timestamp(prior).isoformat()

        _response, status = await self.request(
            uri=f"sensors/{sensor_id}/data",
            json_payload=json_payload,
            minimum_server_version="0.28.0",
            minimum_server_version_msg="Upgrade FlexMeasures or alternatively install client v0.7.0, where the deprecated endpoint is supported.",
        )
        check_for_status(status, 200)
        self.logger.info("Sensor data sent successfully via JSON.")

    async def _post_sensor_data_file(
        self,
        sensor_id: int,
        file_path: str,
        belief_time_measured_instantly: bool = False,
    ):
        """
        Post sensor data using file upload.
        """
        from aiohttp import FormData

        if not os.path.exists(file_path):
            raise FileNotFoundError(f"File not found: {file_path}")

        # Determine content type based on file extension
        file_extension = os.path.splitext(file_path)[1].lower()
        content_type_map = {
            ".csv": "text/csv",
            ".xlsx": "application/vnd.openxmlformats-officedocument.spreadsheetml.sheet",
            ".xls": "application/vnd.ms-excel",
            ".json": "application/json",
            ".txt": "text/plain",
        }
        content_type = content_type_map.get(file_extension, "application/octet-stream")

        # Prepare form data for file upload
        # Based on the documentation, we need to send the file content directly
        # and the server will process it based on the filename
        form_data = FormData()
        form_data.add_field(
            "uploaded-files",
            open(file_path, "rb"),
            filename=os.path.basename(file_path),
            content_type=content_type,
        )
        form_data.add_field(
            "belief-time-measured-instantly",
            str(belief_time_measured_instantly),
        )
        # Build URL for file upload endpoint
        url = self.build_url(f"sensors/{sensor_id}/data/upload")

        # Get headers (without content-type as it will be set by FormData)
        headers = await self.get_headers(include_auth=True)
        # Remove content-type header as FormData will set it with boundary
        if "Content-Type" in headers:
            del headers["Content-Type"]

        self.ensure_session()

        try:
            async with async_timeout.timeout(self.request_timeout):
                response = await cast(ClientSession, self.session).post(
                    url=url,
                    data=form_data,
                    headers=headers,
                    ssl=self.ssl,
                    allow_redirects=False,
                )

                # Check response status
                if response.status != 200:
                    try:
                        error_data = await response.json()
                        error_message = f"Request failed with status code {response.status}: {error_data}"
                    except Exception as e:
                        self.logger.error(f"Error parsing response: {e}")
                        error_message = (
                            f"Request failed with status code {response.status}"
                        )
                    raise ValueError(error_message)

                # Parse response
                response_data = await response.json()
                self.logger.info(
                    f"File uploaded successfully: {os.path.basename(file_path)}"
                )
                return response_data, response.status

        except Exception as e:
            self.logger.error(f"Error uploading file {file_path}: {e}")
            raise

    # Keep the old method name for backward compatibility
    async def post_measurements(
        self,
        sensor_id: int,
        start: str | datetime,
        duration: str | timedelta,
        values: list[float],
        unit: str,
        prior: str | datetime | None = None,
    ):
        """
        Post sensor data for the given time range.
        This function raises a ValueError when an unhandled status code is returned.

        DEPRECATED: Use post_sensor_data() instead.
        """
        import warnings

        warnings.warn(
            "post_measurements() is deprecated. Use post_sensor_data() instead.",
            DeprecationWarning,
            stacklevel=2,
        )
        return await self._post_sensor_data_json(
            sensor_id=sensor_id,
            start=start,
            duration=duration,
            values=values,
            unit=unit,
            prior=prior,
        )

    async def get_schedule(
        self,
        sensor_id: int,
        schedule_id: str,
        duration: str | timedelta | None = None,
    ) -> dict:
        """Get schedule with given ID.

        :returns: schedule as dictionary, for example:
                  {
                      'values': [2.15, 3, 2],
                      'start': '2015-06-02T10:00:00+00:00',
                      'duration': 'PT45M',
                      'unit': 'MW'
                  }
        """
        if duration is not None:
            params = {
                "duration": pd.Timedelta(duration).isoformat(),  # for example: PT1H
            }
        else:
            params = {}
        schedule, status = await self.request(
            uri=f"sensors/{sensor_id}/schedules/{schedule_id}",
            method="GET",
            params=params,
        )
        check_for_status(status, 200)
        if not isinstance(schedule, dict):
            raise ContentTypeError(
                f"Expected a dictionary schedule, but got {type(schedule)}",
            )
        return schedule

    async def get_account(self) -> dict | None:
        """Get the organisation account of the current user.

        :returns: organisation account as dictionary, for example:
                {
                    "id": 1,
                    "name": "Positive Design",
                }
        """

        users, status = await self.request(uri="users", method="GET")
        check_for_status(status, 200)

        account_id = None
        for user in users:
            if user["email"] == self.email:
                account_id = user["account_id"]
        account, status = await self.request(
            uri=f"accounts/{account_id}",
            method="GET",
        )
        if not isinstance(account, dict):
            raise ContentTypeError(
                f"Expected an account dictionary, but got {type(account)}",
            )
        check_for_status(status, 200)
        return account

    async def get_user(self) -> dict | None:
        """Get the user account of the current user.

        :returns: user account as dictionary, for example:
                {
                    "id": 39,
                    "name": "toy-user",
                }
        """

        users, status = await self.request(uri="users", method="GET")
        check_for_status(status, 200)

        user = None
        for user in users:
            if user["email"] == self.email:
                break
        return user

    async def get_assets(
        self,
        all_accessible: bool = False,
        sort_dir: str = "asc",
        sort_by: str = "id",
        include_public: bool = False,
        account_id: int | None = None,
    ) -> list[dict]:
        """Get all the assets available to the current user.

        For parameter documentation, consult the FlexMeasures server docs.

        :returns: list of assets as dictionaries

        This function raises a ValueError when an unhandled status code is returned.
        """
        if sort_dir not in ("asc", "desc"):
            raise ContentTypeError(
                "sort_dir needs to be one of 'asc' or 'desc'.",
            )
        uri = f"assets?all_accessible={all_accessible}&sort_by={sort_by}&sort_dir={sort_dir}&include_public={include_public}"
        if account_id and isinstance(account_id, int):
            uri += f"&account_id={account_id}"

        assets, status = await self.request(uri=uri, method="GET")
        check_for_status(status, 200)

        if not isinstance(assets, list):
            raise ContentTypeError(
                f"Expected a list of assets, but got {type(assets)}",
            )
        return assets

    async def get_sensors(self, asset_id: int | None = None) -> list[dict]:
        """Get all the sensors available to the current user.
        Can be filtered by asset.

        :returns: list of sensors as dictionaries
        """
        uri = "sensors"
        if asset_id:
            uri += f"?asset_id={asset_id}"
        sensors, status = await self.request(uri=uri, method="GET")
        check_for_status(status, 200)
        if not isinstance(sensors, list):
            raise ContentTypeError(
                f"Expected a list of sensors, but got {type(sensors)}",
            )
        return sensors

    async def trigger_and_get_schedule(
        self,
        start: str | datetime,
        duration: str | timedelta,
        flex_model: dict | list[dict] | None = None,
        flex_context: dict | None = None,
        sensor_id: int | None = None,
        asset_id: int | None = None,
        prior: datetime | None = None,
    ) -> dict | list[dict]:
        """Trigger a schedule and then fetch it.

        To schedule a single flexible device, use the sensor ID of its power sensor.
        To schedule a collection of flexible devices, use the asset ID of the asset
        on which the power sensors are registered.
        If the power sensors are registered to different assets, create an asset
        hierarchy in FlexMeasures and use the asset ID of the top-level asset.

        :returns: For a single device, returns the schedule as a dictionary.
                  For example:
                  {
                      'values': [2.15, 3, 2],
                      'start': '2015-06-02T10:00:00+00:00',
                      'duration': 'PT45M',
                      'unit': 'MW'
                  }
                  For multiple devices, returns the schedules as a list of dictionaries.

        This function raises a ValueError when an unhandled status code is returned.
        """
        schedule_id = await self.trigger_schedule(
            sensor_id=sensor_id,
            asset_id=asset_id,
            start=start,
            duration=duration,
            flex_model=flex_model,
            flex_context=flex_context,
            prior=prior,
        )

        if sensor_id is not None:
            # Get the schedule for a single device
            return await self.get_schedule(
                sensor_id=sensor_id, schedule_id=schedule_id, duration=duration
            )
        elif flex_model is None:
            # If there is no flex-model referencing power sensors, no power schedules are retrieved
            return []
        else:
            # Get the schedule for a collection of devices (one by one)
            schedule: list[dict] = []
            for sensor_flex_model in flex_model:
                sensor_id = sensor_flex_model["sensor"]
                sensor_schedule = await self.get_schedule(
                    sensor_id=sensor_id, schedule_id=schedule_id, duration=duration
                )
                sensor_schedule["sensor"] = sensor_id
                schedule.append(sensor_schedule)
            return schedule

    async def get_sensor_data(
        self,
        sensor_id: int,
        start: str | datetime,
        duration: str | timedelta,
        unit: str,
        resolution: str | timedelta,
        **kwargs,
    ) -> dict:
        """Get sensor data for the given time range.

        :returns: sensor data as dictionary, for example:
                {
                    'values': [2.15, 3, 2],
                    'start': '2015-06-02T10:00:00+00:00',
                    'duration': 'PT45M',
                    'unit': 'MW'
                }

        This function raises a ValueError when an unhandled status code is returned.
        """
        params = dict(
            start=pd.Timestamp(
                start
            ).isoformat(),  # for example: 2021-10-13T00:00+02:00
            duration=pd.Timedelta(duration).isoformat(),  # for example: PT1H
            unit=unit,
            resolution=pd.Timedelta(resolution).isoformat(),  # for example: PT1H
            **kwargs,
        )

        response, status = await self.request(
<<<<<<< HEAD
            uri=f"sensors/{sensor_id}/data", method="GET", params=params
=======
            uri=f"sensors/{sensor_id}/data",
            method="GET",
            params=params,
            minimum_server_version="0.28.0",
            minimum_server_version_msg="Upgrade FlexMeasures or alternatively install client v0.7.0, where the deprecated endpoint is supported.",
>>>>>>> c7e04524
        )
        check_for_status(status, 200)
        if not isinstance(response, dict):
            raise ContentTypeError(
                f"Expected a sensor data dictionary, but got {type(response)}",
            )
        data_fields = ("values", "start", "duration", "unit")
        sensor_data = {k: v for k, v in response.items() if k in data_fields}
        return sensor_data

    async def get_sensor(self, sensor_id: int) -> dict:
        """Get a single sensor.

        :returns: sensor as dictionary, for example:
                {
                    'attributes': '{}',
                    'entity_address': 'ea1.2023-09.localhost:fm1.35',
                    'event_resolution': 'PT5M',
                    'generic_asset_id': 24,
                    'id': 35,
                    'name': 'availability',
                    'timezone': 'Europe/Amsterdam',
                    'unit': '%'
                }

        This function raises a ValueError when an unhandled status code is returned.
        """
        uri = f"sensors/{sensor_id}"
        sensor, status = await self.request(uri=uri, method="GET")
        check_for_status(status, 200)
        if not isinstance(sensor, dict):
            raise ContentTypeError(
                f"Expected a sensor dictionary, but got {type(sensor)}",
            )
        return sensor

    async def add_sensor(
        self,
        name: str,
        event_resolution: str,
        unit: str,
        generic_asset_id: int,
        timezone: str | None = None,
        attributes: dict | None = None,
    ) -> dict:
        """Post a sensor.

        :returns: sensor as dictionary, for example:
                {
                    'attributes': '{}',
                    'entity_address': 'ea1.2023-09.localhost:fm1.35',
                    'event_resolution': 'PT5M',
                    'generic_asset_id': 24,
                    'id': 35,
                    'name': 'availability',
                    'timezone': 'Europe/Amsterdam',
                    'unit': '%'
                }

        This function raises a ValueError when an unhandled status code is returned.
        """
        sensor = dict(
            name=name,
            event_resolution=event_resolution,
            unit=unit,
            generic_asset_id=generic_asset_id,
        )
        if timezone:
            sensor["timezone"] = timezone
        if attributes:
            sensor["attributes"] = json.dumps(attributes)
        uri = "sensors"
        new_sensor, status = await self.request(
            uri=uri, json_payload=sensor, method="POST"
        )
        check_for_status(status, 201)
        if not isinstance(new_sensor, dict):
            raise ContentTypeError(
                f"Expected a sensor dictionary, but got {type(new_sensor)}",
            )
        return new_sensor

    async def add_asset(
        self,
        name: str,
        account_id: int,
        latitude: float,
        longitude: float,
        generic_asset_type_id: int,
        parent_asset_id: int | None = None,
        sensors_to_show: list | None = None,
        flex_context: dict | None = None,
        attributes: dict | None = None,
    ) -> dict:
        """Post an asset.

        :returns: asset as dictionary, for example:
                {
                    'account_id': 2,
                    'attributes': '{}',
                    'sensors_to_show': [],
                    'flex_context': {},
                    'generic_asset_type_id': 5,
                    'id': 25,
                    'latitude': 51.999,
                    'longitude': 4.4833,
                    'name': 'Test Name Asset17',
                    'status': 200
                }

        This function raises a ValueError when an unhandled status code is returned.
        """
        asset = dict(
            name=name,
            account_id=account_id,
            latitude=latitude,
            longitude=longitude,
            generic_asset_type_id=generic_asset_type_id,
        )
        if parent_asset_id:
            asset["parent_asset_id"] = parent_asset_id
        if sensors_to_show:
            asset["sensors_to_show"] = json.dumps(sensors_to_show)
        if flex_context:
            asset["flex_context"] = json.dumps(flex_context)
        if attributes:
            asset["attributes"] = json.dumps(attributes)

        uri = "assets"
        new_asset, status = await self.request(
            uri=uri, json_payload=asset, method="POST"
        )
        check_for_status(status, 201)
        if not isinstance(new_asset, dict):
            raise ContentTypeError(
                f"Expected an asset dictionary, but got {type(new_asset)}",
            )
        return new_asset

    async def update_asset(self, asset_id: int, updates: dict) -> dict:
        """Patch an asset.

        :returns: asset as dictionary, for example:
                {
                    'account_id': 2,
                    'attributes': '{}',
                    'sensors_to_show': [],
                    'generic_asset_type_id': 5,
                    'id': 25,
                    'latitude': 51.999,
                    'longitude': 4.4833,
                    'name': 'Test Name Asset17',
                    'status': 200
                }

        This function raises a ValueError when an unhandled status code is returned.
        """
        uri = f"assets/{asset_id}"
        if "attributes" in updates:
            updates["attributes"] = json.dumps(updates["attributes"])
        if "flex_context" in updates:
            updates["flex_context"] = json.dumps(updates["flex_context"])
        if "flex_model" in updates:
            updates["flex_model"] = json.dumps(updates["flex_model"])
        if "sensors_to_show" in updates:
            updates["sensors_to_show"] = json.dumps(updates["sensors_to_show"])
        if "sensors_to_show_as_kpis" in updates:
            updates["sensors_to_show_as_kpis"] = json.dumps(
                updates["sensors_to_show_as_kpis"]
            )
        for key, val in updates.items():
            if type(val) not in (str, bytes, bytearray):
                raise ContentTypeError(
                    f"Value for {key} is not allowed (needs to be str, byte or bytearray to be sent to API)"
                )
        updated_asset, status = await self.request(
            uri=uri, json_payload=updates, method="PATCH"
        )
        check_for_status(status, 200)
        if not isinstance(updated_asset, dict):
            raise ContentTypeError(
                f"Expected an asset dictionary, but got {type(updated_asset)}",
            )
        return updated_asset

    async def delete_asset(self, asset_id: int, confirm_first: bool = True):
        """Deletes an asset and its sensors & data.

        This function raises a ValueError when an unhandled status code is returned.
        """
        if confirm_first is True:
            answer = input(
                f"Delete asset {asset_id} and all its sensors and data? [yN]"
            )
            if answer.lower() not in ["y", "yes"]:
                print("Aborting ...")
                return
        uri = f"assets/{asset_id}"
        _, status = await self.request(uri=uri, method="DELETE")
        check_for_status(status, 204)

    async def update_sensor(self, sensor_id: int, updates: dict) -> dict:
        """Patch a sensor.

        :returns: sensor as dictionary, for example:
                {
                    'attributes': '{}',
                    'entity_address': 'ea1.2023-09.localhost:fm1.35',
                    'event_resolution': 'PT5M',
                    'generic_asset_id': 24,
                    'id': 35,
                    'name': 'availability',
                    'timezone': 'Europe/Amsterdam',
                    'unit': '%'
                }

        This function raises a ValueError when an unhandled status code is returned.
        """
        uri = f"sensors/{sensor_id}"
        if "attributes" in updates:
            updates["attributes"] = json.dumps(updates["attributes"])
        updated_sensor, status = await self.request(
            uri=uri, json_payload=updates, method="PATCH"
        )
        # Raise ValueError
        check_for_status(status, 200)
        if not isinstance(updated_sensor, dict):
            raise ContentTypeError(
                f"Expected a sensor dictionary, but got {type(updated_sensor)}",
            )
        return updated_sensor

    async def delete_sensor(self, sensor_id: int, confirm_first: bool = True):
        """Deletes a sensor and its data.

        This function raises a ValueError when an unhandled status code is returned.
        """
        if confirm_first is True:
            answer = input(f"Delete sensor {sensor_id} and all its data? [yN] ")
            if answer.lower() not in ["y", "yes"]:
                print("Aborting ...")
                return
        uri = f"sensors/{sensor_id}"
        _, status = await self.request(uri=uri, method="DELETE")
        check_for_status(status, 204)

    async def trigger_schedule(
        self,
        start: str | datetime,
        duration: str | timedelta,
        flex_model: dict | list[dict] | None = None,
        flex_context: dict | None = None,
        sensor_id: int | None = None,
        asset_id: int | None = None,
        prior: datetime | None = None,
    ) -> str:
        if (sensor_id is None) == (asset_id is None):
            raise ValueError("Pass either a sensor_id or an asset_id.")
        message = {
            "start": pd.Timestamp(
                start
            ).isoformat(),  # for example: 2021-10-13T00:00+02:00
            "duration": pd.Timedelta(duration).isoformat(),
        }
        if flex_model is not None:
            message["flex-model"] = flex_model
        if flex_context is not None:
            message["flex-context"] = flex_context

        if prior is not None:
            message["prior"] = pd.Timestamp(prior).isoformat()

        if sensor_id is not None:
            response, status = await self.request(
                uri=f"sensors/{sensor_id}/schedules/trigger",
                json_payload=message,
            )
        else:
            response, status = await self.request(
                uri=f"assets/{asset_id}/schedules/trigger",
                json_payload=message,
                minimum_server_version="v0.27.0",
            )
        check_for_status(status, 200)

        self.logger.info("Schedule triggered successfully.")
        if not isinstance(response, dict):
            raise ContentTypeError(
                f"Expected a dictionary, but got {type(response)}",
            )

        if not isinstance(response.get("schedule"), str):
            raise ContentTypeError(
                f"Expected a schedule ID, but got {type(response.get('schedule'))}",
            )
        schedule_id = response["schedule"]
        return schedule_id

    @staticmethod
    def create_storage_flex_model(
        soc_unit: str,
        soc_at_start: float,
        soc_max: float | None = None,
        soc_min: float | None = None,
        soc_targets: list | None = None,
        roundtrip_efficiency: float | None = None,
        storage_efficiency: float | None = None,
        soc_minima: list | None = None,
        soc_maxima: list | None = None,
    ) -> dict:
        flex_model = {
            "soc-unit": soc_unit,
            "soc-at-start": soc_at_start,
        }

        if soc_max is not None:
            flex_model["soc-max"] = soc_max
        if soc_min is not None:
            flex_model["soc-min"] = soc_min
        if roundtrip_efficiency is not None:
            flex_model["roundtrip-efficiency"] = roundtrip_efficiency
        if storage_efficiency is not None:
            flex_model["storage-efficiency"] = storage_efficiency
        if soc_minima:
            flex_model["soc-minima"] = soc_minima
        if soc_maxima:
            flex_model["soc-maxima"] = soc_maxima
        if soc_targets:
            flex_model["soc-targets"] = soc_targets

        return flex_model

    # add type hints
    @staticmethod
    def create_storage_flex_context(
        consumption_price_sensor: int | None = None,
        production_price_sensor: int | None = None,
        inflexible_device_sensors: int | list[int] | None = None,
    ) -> dict:
        flex_context: dict = {}
        # Set optional flex context
        if consumption_price_sensor is not None:
            flex_context["consumption-price-sensor"] = consumption_price_sensor
        if production_price_sensor is not None:
            flex_context["production-price-sensor"] = production_price_sensor
        if inflexible_device_sensors:
            flex_context["inflexible-device-sensors"] = inflexible_device_sensors

        return flex_context

    @staticmethod
    def convert_units(values: list[int | float], from_unit: str, to_unit: str) -> list:
        """Convert values between W, kW and MW, as required."""
        if from_unit == "MW" and to_unit == "W":
            values = [v * 10**6 for v in values]
        elif (from_unit == "MW" and to_unit == "kW") or (
            from_unit == "kW" and to_unit == "W"
        ):
            values = [v * 10**3 for v in values]
        elif from_unit == to_unit:
            pass
        elif (from_unit == "W" and to_unit == "kW") or (
            from_unit == "kW" and to_unit == "MW"
        ):
            values = [v * 10**-3 for v in values]
        elif from_unit == "W" and to_unit == "MW":
            values = [v * 10**-6 for v in values]
        else:
            raise NotImplementedError(
                f"Power conversion from {from_unit} to {to_unit} is not supported."
            )
        return values<|MERGE_RESOLUTION|>--- conflicted
+++ resolved
@@ -171,10 +171,7 @@
                         polling_step += 1
                         await asyncio.sleep(self.polling_interval)
                     except (ClientError, socket.gaierror) as exception:
-<<<<<<< HEAD
                         self.logger.debug(exception)
-=======
-                        logging.debug(exception)
                         # if endpoint wasn't found, we might know why and can tell the user
                         if (
                             "404" in str(exception)
@@ -189,7 +186,6 @@
                                 if minimum_server_version_msg:
                                     msg += f"\n{minimum_server_version_msg}"
                                 raise InsufficientServerVersionError(msg)
->>>>>>> c7e04524
                         raise ConnectionError(
                             f"Error occurred while communicating with the API: {exception}"
                         ) from exception
@@ -784,15 +780,11 @@
         )
 
         response, status = await self.request(
-<<<<<<< HEAD
-            uri=f"sensors/{sensor_id}/data", method="GET", params=params
-=======
             uri=f"sensors/{sensor_id}/data",
             method="GET",
             params=params,
             minimum_server_version="0.28.0",
             minimum_server_version_msg="Upgrade FlexMeasures or alternatively install client v0.7.0, where the deprecated endpoint is supported.",
->>>>>>> c7e04524
         )
         check_for_status(status, 200)
         if not isinstance(response, dict):
