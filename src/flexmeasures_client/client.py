--- conflicted
+++ resolved
@@ -45,7 +45,6 @@
         path: str = path,
         params: dict[str, Any] | None = None,
     ) -> tuple[dict, int]:
-<<<<<<< HEAD
         """Send a request to FlexMeasures.
 
         Retries if:
@@ -57,10 +56,7 @@
         - the server response indicated a status code of 400 or higher
         - the client polling timed out (as indicated by the client's self.polling_timeout)
         """
-        url = URL.build(scheme="http", host="localhost:5000", path=path).join(
-=======
         url = URL.build(scheme=self.scheme, host=self.host, path=path).join(
->>>>>>> d1a09358
             URL(uri),
         )
         headers = {
@@ -112,15 +108,7 @@
                             ) from exception
         except asyncio.TimeoutError as exception:
             raise ConnectionError(
-<<<<<<< HEAD
                 "Client polling timeout while connection to the API."
-=======
-                "Timeout occurred while connecting to the API.",
-            ) from exception
-        except (ClientError, socket.gaierror) as exception:
-            raise ConnectionError(
-                "Error occurred while communicating with the API.",
->>>>>>> d1a09358
             ) from exception
 
         content_type = response.headers.get("Content-Type", "")
@@ -213,24 +201,7 @@
 
         response, status = await self.request(
             uri=f"sensors/{sensor_id}/schedules/trigger",
-<<<<<<< HEAD
             json=message,
-=======
-            json={
-                "start": pd.Timestamp(
-                    start
-                ).isoformat(),  # for example: 2021-10-13T00:00+02:00
-                "flex-model": {
-                    "soc-unit": soc_unit,
-                    "soc-at-start": soc_at_start,
-                    "soc-targets": soc_targets,
-                },
-                # TODO remove hardcoded sensor id
-                "flex-context": {
-                    "consumption-price-sensor": self.consumption_price_sensor,
-                },
-            },
->>>>>>> d1a09358
         )
         if status != 200:
             raise ValueError(
