--- conflicted
+++ resolved
@@ -57,11 +57,7 @@
     if hasattr(message, "message_id"):
         return str(message.message_id)
     elif hasattr(message, "subject_message_id"):
-<<<<<<< HEAD
         return str(message.subject_message_id)
-=======
-        return message.subject_message_id.__root__
->>>>>>> 66f77567
     return None
 
 
