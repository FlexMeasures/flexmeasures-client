import asyncio

import pytest
from aioresponses import CallbackResult, aioresponses

from flexmeasures_client.client import FlexMeasuresClient


@pytest.mark.parametrize(
    "ssl, host, api_version, email, password, asserted_ssl, asserted_host, asserted_version , asserted_scheme",  # noqa: E501
    [
        (
            False,
            "localhost:5000",
            "v3_0",
            "test@test.test",
            "password",
            False,
            "localhost:5000",
            "v3_0",
            "http",
        ),
        (
            True,
            "test_host.test",
            "v3_0",
            "test@test.test",
            "password",
            True,
            "test_host.test",
            "v3_0",
            "https",
        ),
        (
            True,
            "localhost:5000",
            "v3_0",
            "test@test.test",
            "password",
            True,
            "localhost:5000",
            "v3_0",
            "https",
        ),
    ],
)
def test__init__(
    ssl,
    host,
    api_version,
    email,
    password,
    asserted_ssl,
    asserted_host,
    asserted_version,
    asserted_scheme,
):
    kwargs_dict = {"ssl": ssl, "host": host, "api_version": api_version}
    kwargs = {k: v for k, v in kwargs_dict.items() if v is not None}
    flexmeasures_client = FlexMeasuresClient("password", "test@test.test", **kwargs)

    assert_dict = {
        "password": password,
        "email": email,
        "access_token": None,
        "host": asserted_host,
        "scheme": asserted_scheme,
        "ssl": asserted_ssl,
        "api_version": asserted_version,
        "path": "/api/v3_0/",
        "reauth_once": True,
        "max_polling_steps": 10,
        "polling_timeout": 200.0,
        "request_timeout": 20.0,
        "polling_interval": 10.0,
        "session": None,
    }
    assert flexmeasures_client.__dict__ == assert_dict


@pytest.mark.parametrize(
    "kwargs, error_type, error_text",
    [
        (
            {"email": "no_at_in_address.at", "password": "test_password"},
            ValueError,
            "not an email address format string",
        ),
        (
            {
                "host": "http://test",
                "email": "test@test.test",
                "password": "test_password",
            },
            ValueError,
            "http:// should not be included in http://test." "Instead use host=test",
        ),
        (
            {
                "host": "https://test",
                "email": "test@test.test",
                "password": "test_password",
            },
            ValueError,
            "https:// should not be included in https://test."
            "To use https:// set ssl=True and host=test",
        ),
        (
            {
                "api_version": "v123",
                "email": "test@test.test",
                "password": "test_password",
            },
            ValueError,
            "version not in versions list:",
        ),
        (
            {"password": "", "email": "test@test.test"},
            ValueError,
            "password cannot be empty",
        ),
    ],
)
def test__post_init__(kwargs, error_type, error_text):
    with pytest.raises(error_type, match=error_text):
        FlexMeasuresClient(**kwargs)


def test_build_url():
    flexmeasures_client = FlexMeasuresClient("password", "test@test.test")
    url = flexmeasures_client.build_url(uri="endpoint", path="/path/")
    assert url.human_repr() == "http://localhost:5000/path/endpoint"


@pytest.mark.asyncio
async def test_get_access_token() -> None:
    with aioresponses() as m:
        m.post(
            "http://localhost:5000/api/requestAuthToken",
            status=200,
            payload={"auth_token": "test-token"},
        )
        flexmeasures_client = FlexMeasuresClient(
            email="test@test.test", password="test"
        )

        await flexmeasures_client.get_access_token()
        assert flexmeasures_client.access_token == "test-token"
        m.assert_called_once_with(
            "http://localhost:5000/api/requestAuthToken",
            method="POST",
            json={"email": "test@test.test", "password": "test"},
            headers={
                "Content-Type": "application/json",
            },
            params=None,
            ssl=False,
        )
    await flexmeasures_client.close()


@pytest.mark.asyncio
async def test_post_measurements() -> None:
    with aioresponses() as m:
        flexmeasures_client = FlexMeasuresClient(
            email="test@test.test", password="test"
        )
        flexmeasures_client.access_token = "test-token"
        m.post(
            "http://localhost:5000/api/v3_0/sensors/data",
            status=200,
            payload={"test": "test"},
        )

        sensor_id = "test"
        start = "2023-03-26T10:00+02:00"
        duration = "PT6H"
        values = "test"
        unit = "test"
        entity_address = "ea1.2022-04.nl.seita.flexmeasures:fm1"

        await flexmeasures_client.post_measurements(
            sensor_id=sensor_id,
            start=start,
            duration=duration,
            values=values,
            unit=unit,
            entity_address=entity_address,
        )
        m.assert_called_once_with(
            "http://localhost:5000/api/v3_0/sensors/data",
            method="POST",
            headers={"Content-Type": "application/json", "Authorization": "test-token"},
            json={
                "sensor": "ea1.2022-04.nl.seita.flexmeasures:fm1.test",
                "start": "2023-03-26T10:00:00+02:00",
                "duration": "P0DT6H0M0S",
                "values": "test",
                "unit": "test",
            },
            params=None,
            ssl=False,
        )

    await flexmeasures_client.close()


@pytest.mark.asyncio
async def test_trigger_storage_schedule() -> None:
    with aioresponses() as m:
        flexmeasures_client = FlexMeasuresClient(
            email="test@test.test", password="test"
        )
        flexmeasures_client.access_token = "test-token"
        m.post(
            "http://localhost:5000/api/v3_0/sensors/3/schedules/trigger",
            status=200,
            payload={"schedule": "test_schedule_id"},
        )

        schedule_id = await flexmeasures_client.trigger_storage_schedule(
            sensor_id=3,
            start="2023-03-26T10:00+02:00",
            duration="PT12H",
            soc_unit="kWh",
            soc_at_start=50,
            soc_targets=[
                {
                    "value": 100,
                    "datetime": "2023-03-03T11:00+02:00",
                }
            ],
            consumption_price_sensor=3,
        )

        assert schedule_id == "test_schedule_id"

        m.assert_called_once_with(
            method="POST",
            headers={"Content-Type": "application/json", "Authorization": "test-token"},
            json={
                "start": "2023-03-26T10:00:00+02:00",
                "duration": "P0DT12H0M0S",
                "flex-model": {
                    "soc-unit": "kWh",
                    "soc-at-start": 50,
                    "soc-targets": [
                        {"value": 100, "datetime": "2023-03-03T11:00+02:00"}
                    ],
                },
                "flex-context": {"consumption-price-sensor": 3},
            },
            url="http://localhost:5000/api/v3_0/sensors/3/schedules/trigger",
            params=None,
            ssl=False,
        )

    await flexmeasures_client.close()


@pytest.mark.asyncio
async def test_get_schedule_polling() -> None:
    # todo: relies on https://github.com/pnuckowski/aioresponses/pull/237 to use repeat instead of 3 times the same aioresponse. # noqa: E501

    url = "http://localhost:5000/api/v3_0/sensors/1/schedules/some-uuid?duration=P0DT0H45M0S"  # noqa 501
    with aioresponses() as m:
        # m.get(
        #     "http://localhost:5000/api/v3_0/sensors/1/schedules/some-uuid",
        #     status=400,
        #     payload={"message": "Scheduling job waiting"},
        #     repeat=3
        # )
        m.get(
            url=url,
            status=400,
            payload={"message": "Scheduling job waiting"},
        )
        m.get(
            url=url,
            status=400,
            payload={"message": "Scheduling job waiting"},
        )
        m.get(
            url=url,
            status=400,
            payload={"message": "Scheduling job waiting"},
        )
        m.get(
            url=url,
            status=200,
            payload={
                "values": [2.15, 3, 2],
                "start": "2015-06-02T10:00:00+00:00",
                "duration": "PT45M",
                "unit": "MW",
            },
        )
        flexmeasures_client = FlexMeasuresClient(
            email="test@test.test",
            password="test",
            request_timeout=2,
            polling_interval=0.2,
            access_token="skip-auth",
        )

        schedule = await flexmeasures_client.get_schedule(
            sensor_id=1, schedule_id="some-uuid", duration="PT45M"
        )
    assert schedule["values"] == [2.15, 3, 2]
    await flexmeasures_client.close()


@pytest.mark.asyncio
async def test_get_schedule_timeout() -> None:
    async def callback(url, **kwargs):
        # Sleep longer than the polling_timeout
        await asyncio.sleep(3)
        return CallbackResult(status=200)

    with aioresponses() as m:
        m.get(
            "http://localhost:5000/api/v3_0/sensors/1/schedules/some-uuid",
            status=408,
            callback=callback,
            repeat=True,
        )
        flexmeasures_client = FlexMeasuresClient(
            email="test@test.test",
            password="test",
            polling_timeout=0.5,
            request_timeout=0.2,
            polling_interval=0.1,
        )

        with pytest.raises(ConnectionError):
            await flexmeasures_client.get_schedule(
                sensor_id=1, schedule_id="some-uuid", duration="PT45M"
            )
    await flexmeasures_client.close()


@pytest.mark.asyncio
async def test_get_assets() -> None:
    with aioresponses() as m:
        flexmeasures_client = FlexMeasuresClient(
            email="test@test.test", password="test"
        )
        flexmeasures_client.access_token = "test-token"
        m.get(
            "http://localhost:5000/api/v3_0/assets",
            status=200,
            payload=[
                {
                    "account_id": 2,
                    "attributes": '{"capacity_in_mw": 0.5, "min_soc_in_mwh": 0.05, "max_soc_in_mwh": 0.45, "sensors_to_show": [3, 2]}',  # noqa: E501
                    "generic_asset_type_id": 5,
                    "id": 3,
                    "latitude": 52.374,
                    "longitude": 4.88969,
                    "name": "toy-battery",
                }
            ],
        )

        response = await flexmeasures_client.get_assets()
        assert len(response) == 1
        assert response[0]["account_id"] == 2

    await flexmeasures_client.close()


@pytest.mark.asyncio
async def test_get_sensors() -> None:
    with aioresponses() as m:
        flexmeasures_client = FlexMeasuresClient(
            email="test@test.test", password="test"
        )
        flexmeasures_client.access_token = "test-token"
        m.get(
            "http://localhost:5000/api/v3_0/sensors",
            status=200,
            payload=[
                {
                    "entity_address": "ea1.2023-06.localhost:fm1.2",
                    "event_resolution": 15,
                    "generic_asset_id": 3,
                    "name": "discharging",
                    "timezone": "Europe/Amsterdam",
                    "unit": "MW",
                }
            ],
        )

        response = await flexmeasures_client.get_sensors()
        assert len(response) == 1
        assert response[0]["entity_address"] == "ea1.2023-06.localhost:fm1.2"

    await flexmeasures_client.close()


@pytest.mark.asyncio
async def test_get_sensors2() -> None:
    with aioresponses() as m:
        flexmeasures_client = FlexMeasuresClient(
            email="test@test.test", password="test"
        )
        flexmeasures_client.access_token = "test-token"
        m.get(
            "http://localhost:5000/api/v3_0/sensors",
            status=9999,
            payload={"error": "9999 error test"},
        )

        with pytest.raises(
            ConnectionError, match="Error occurred while communicating with the API."
        ):
            await flexmeasures_client.get_sensors()

    await flexmeasures_client.close()


@pytest.mark.asyncio
async def test_trigger_and_get_schedule() -> None:
    # todo: relies on https://github.com/pnuckowski/aioresponses/pull/237 to use repeat instead of 3 times the same aioresponse. # noqa: E501
<<<<<<< HEAD
=======

    url = "http://localhost:5000/api/v3_0/sensors/1/schedules/schedule-uuid?duration=P0DT0H45M0S"  # noqa 501
>>>>>>> edf128a1
    with aioresponses() as m:
        # m.get(
        #     "http://localhost:5000/api/v3_0/sensors/1/schedules/some-uuid",
        #     status=400,
        #     payload={"message": "Scheduling job waiting"},
        #     repeat=3
        # )
        m.post(
            "http://localhost:5000/api/v3_0/sensors/1/schedules/trigger",
            status=200,
            payload={"schedule": "schedule-uuid"},
        )

        m.get(
<<<<<<< HEAD
            "http://localhost:5000/api/v3_0/sensors/1/schedules/schedule-uuid",
=======
            url=url,
>>>>>>> edf128a1
            status=400,
            payload={"message": "Scheduling job waiting"},
        )
        m.get(
<<<<<<< HEAD
            "http://localhost:5000/api/v3_0/sensors/1/schedules/schedule-uuid",
=======
            url=url,
>>>>>>> edf128a1
            status=400,
            payload={"message": "Scheduling job waiting"},
        )
        m.get(
<<<<<<< HEAD
            "http://localhost:5000/api/v3_0/sensors/1/schedules/schedule-uuid",
=======
            url=url,
>>>>>>> edf128a1
            status=400,
            payload={"message": "Scheduling job waiting"},
        )
        m.get(
<<<<<<< HEAD
            "http://localhost:5000/api/v3_0/sensors/1/schedules/schedule-uuid",
=======
            url=url,
>>>>>>> edf128a1
            status=200,
            payload={
                "values": [2.15, 3, 2],
                "start": "2015-06-02T10:00:00+00:00",
                "duration": "PT45M",
                "unit": "MW",
            },
        )
        flexmeasures_client = FlexMeasuresClient(
            email="test@test.test",
            password="test",
            request_timeout=2,
            polling_interval=0.2,
            access_token="skip-auth",
        )

        schedule = await flexmeasures_client.trigger_and_get_schedule(
            sensor_id=1,
            start="2015-06-02T10:00:00+00:00",
            duration="PT45M",
            soc_unit="MW",
            soc_at_start=50,
            soc_targets=[
                {
                    "value": 100,
                    "datetime": "2023-03-03T11:00+02:00",
                }
            ],
            consumption_price_sensor=3,
        )
    assert schedule["values"] == [2.15, 3, 2]
<<<<<<< HEAD
    await flexmeasures_client.close()


@pytest.mark.asyncio
async def test_get_sensor_data() -> None:
    with aioresponses() as m:
        flexmeasures_client = FlexMeasuresClient(
            email="test@test.test", password="test"
        )
        flexmeasures_client.access_token = "test-token"
        m.get(
            "http://localhost:5000/api/v3_0/sensors/data?duration=P0DT0H45M0S&resolution=PT15M&sensor=ea1.2023-06.localhost%253Afm1.2&start=2023-06-01T10%253A00%253A00%252B02%253A00&unit=MW",  # noqa: E501
            status=200,
            payload={
                "duration": "PT45M",
                "message": "Request has been processed.",
                "resolution": "PT15M",
                "start": "2023-06-01T10:00:00+02:00",
                "status": "PROCESSED",
                "unit": "MW",
                "values": [8.5, 8.5, 8.5],
            },
        )

        sensor_id = 2
        start = "2023-06-01T10:00:00+02:00"
        duration = "PT45M"
        unit = "MW"
        entity_address = "ea1.2023-06.localhost:fm1"
        resolution = "PT15M"

        response = await flexmeasures_client.get_sensor_data(
            sensor_id=sensor_id,
            start=start,
            duration=duration,
            unit=unit,
            entity_address=entity_address,
            resolution=resolution,
        )
        assert response["values"] == [8.5, 8.5, 8.5]

=======
>>>>>>> edf128a1
    await flexmeasures_client.close()<|MERGE_RESOLUTION|>--- conflicted
+++ resolved
@@ -422,11 +422,8 @@
 @pytest.mark.asyncio
 async def test_trigger_and_get_schedule() -> None:
     # todo: relies on https://github.com/pnuckowski/aioresponses/pull/237 to use repeat instead of 3 times the same aioresponse. # noqa: E501
-<<<<<<< HEAD
-=======
 
     url = "http://localhost:5000/api/v3_0/sensors/1/schedules/schedule-uuid?duration=P0DT0H45M0S"  # noqa 501
->>>>>>> edf128a1
     with aioresponses() as m:
         # m.get(
         #     "http://localhost:5000/api/v3_0/sensors/1/schedules/some-uuid",
@@ -441,38 +438,22 @@
         )
 
         m.get(
-<<<<<<< HEAD
-            "http://localhost:5000/api/v3_0/sensors/1/schedules/schedule-uuid",
-=======
-            url=url,
->>>>>>> edf128a1
+            url=url,
             status=400,
             payload={"message": "Scheduling job waiting"},
         )
         m.get(
-<<<<<<< HEAD
-            "http://localhost:5000/api/v3_0/sensors/1/schedules/schedule-uuid",
-=======
-            url=url,
->>>>>>> edf128a1
+            url=url,
             status=400,
             payload={"message": "Scheduling job waiting"},
         )
         m.get(
-<<<<<<< HEAD
-            "http://localhost:5000/api/v3_0/sensors/1/schedules/schedule-uuid",
-=======
-            url=url,
->>>>>>> edf128a1
+            url=url,
             status=400,
             payload={"message": "Scheduling job waiting"},
         )
         m.get(
-<<<<<<< HEAD
-            "http://localhost:5000/api/v3_0/sensors/1/schedules/schedule-uuid",
-=======
-            url=url,
->>>>>>> edf128a1
+            url=url,
             status=200,
             payload={
                 "values": [2.15, 3, 2],
@@ -504,7 +485,6 @@
             consumption_price_sensor=3,
         )
     assert schedule["values"] == [2.15, 3, 2]
-<<<<<<< HEAD
     await flexmeasures_client.close()
 
 
@@ -546,6 +526,4 @@
         )
         assert response["values"] == [8.5, 8.5, 8.5]
 
-=======
->>>>>>> edf128a1
     await flexmeasures_client.close()