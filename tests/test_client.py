--- conflicted
+++ resolved
@@ -552,8 +552,6 @@
         account = await flexmeasures_client.get_account()
         assert account["id"] == 1
         assert account["name"] == "Positive Design"
-<<<<<<< HEAD
-=======
 
 
 @pytest.mark.asyncio
@@ -596,7 +594,6 @@
         user = await flexmeasures_client.get_user()
         assert user["id"] == 39
         assert user["username"] == "toy-user"
->>>>>>> ff79b063
 
 
 @pytest.mark.asyncio
