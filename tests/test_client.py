--- conflicted
+++ resolved
@@ -6,17 +6,8 @@
 import pytest_asyncio
 import pytest_mock
 from aiohttp import ClientSession
-<<<<<<< HEAD
-import aiohttp
-import json
-from unittest.mock import AsyncMock, patch, call
-from aiohttp.test_utils import make_mocked_request
-
-from src.flexmeasures_client.client import FlexmeasuresClient
-=======
 
 from flexmeasures_client.client import FlexmeasuresClient
->>>>>>> 393973d3
 
 flexmeasures_client = FlexmeasuresClient("test", "test")
 
@@ -42,13 +33,8 @@
     mock = aiohttp.ClientSession
     mock.request = AsyncMock()
     mock.__aenter__.status = 200
-<<<<<<< HEAD
-    mock.__aenter__.headers.get("Content-Type", "") = ["application/json"]
-    mock.__aenter__.data = {"test":"test", "auth_token":"test"}
-=======
     mock.__aenter__.headers.get = ["application/json"]
     mock.__aenter__.data = {"test": "test"}
->>>>>>> 393973d3
     data = {}
 
     resp_dict = await flexmeasures_client.get_access_token()
