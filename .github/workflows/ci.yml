# GitHub Actions configuration **EXAMPLE**,
# MODIFY IT ACCORDING TO YOUR NEEDS!
# Reference: https://docs.github.com/en/actions

name: tests

on:
  push:
    # Avoid using all the resources/limits available by checking only
    # relevant branches and tags. Other branches can be checked via PRs.
    branches: [main]
    tags: ['v[0-9]*', '[0-9]+.[0-9]+*', 'test*']  # Match tags that resemble a version
  pull_request:  # Run in every PR
  workflow_dispatch:  # Allow manually triggering the workflow
  schedule:
    # Run roughly every 15 days at 00:00 UTC
    # (useful to check if updates on dependencies break the package)
    - cron: '0 0 1,16 * *'

concurrency:
  group: >-
    ${{ github.workflow }}-${{ github.ref_type }}-
    ${{ github.event.pull_request.number || github.sha }}
  cancel-in-progress: true

jobs:
  prepare:
    runs-on: ubuntu-latest
    outputs:
      wheel-distribution: ${{ steps.wheel-distribution.outputs.path }}
    steps:
      - uses: actions/checkout@v3
        with: {fetch-depth: 0}  # deep clone for setuptools-scm
      - uses: actions/setup-python@v4
        id: setup-python
        with: {python-version: "3.11"}
      - name: Run static analysis and format checkers
        run: pipx run pre-commit run --all-files --show-diff-on-failure
      - name: Build package distribution files
        run: >-
          pipx run --python '${{ steps.setup-python.outputs.python-path }}'
          tox -e clean,build
      - name: Record the path of wheel distribution
        id: wheel-distribution
        run: echo "path=$(ls dist/*.whl)" >> $GITHUB_OUTPUT
      - name: Store the distribution files for use in other stages
        # `tests` and `publish` will use the same pre-built distributions,
        # so we make sure to release the exact same package that was tested
        uses: actions/upload-artifact@v3
        with:
          name: python-distribution-files
          path: dist/
          retention-days: 1

  test:
    needs: prepare
    strategy:
      matrix:
        python:
          - "3.9"
        # - "3.7"  # oldest Python supported by PSF
          - "3.11"  # newest Python that is stable
        platform:
        - ubuntu-latest
        # - macos-latest
        # - windows-latest
    runs-on: ${{ matrix.platform }}
    steps:
      - uses: actions/checkout@v3
      - uses: actions/setup-python@v4
        id: setup-python
        with:
          python-version: ${{ matrix.python }}
      - name: Retrieve pre-built distribution files
        uses: actions/download-artifact@v3
        with: {name: python-distribution-files, path: dist/}
      - name: Run tests
        run: >-
          pipx run --python '${{ steps.setup-python.outputs.python-path }}'
          tox --installpkg '${{ needs.prepare.outputs.wheel-distribution }}'
          -- -rFEx --durations 10 --color yes  # pytest args
      # - name: Generate coverage report
      #   run: pipx run coverage lcov -o coverage.lcov
      # - name: Upload partial coverage report
      #   uses: coverallsapp/github-action@master
      #   with:
      #     path-to-lcov: coverage.lcov
      #     github-token: ${{ secrets.GITHUB_TOKEN }}
      #     flag-name: ${{ matrix.platform }} - py${{ matrix.python }}
      #     parallel: true

  finalize:
    needs: test
    runs-on: ubuntu-latest
    steps:
      - run: echo "Finished checks"

  # publish:
  #   needs: finalize
  #   if: ${{ github.event_name == 'push' && contains(github.ref, 'refs/tags/v') }}
  #   runs-on: ubuntu-latest
  #   environment:
  #     name: pypi
  #     url: https://pypi.org/project/flexmeasures-client
  #   permissions:
  #     id-token: write
  #   steps:
  #     - uses: actions/checkout@v3
  #     - uses: actions/setup-python@v4
  #       with: {python-version: "3.11"}
  #     - name: Retrieve pre-built distribution files
  #       uses: actions/download-artifact@v3
  #       with: {name: python-distribution-files, path: dist/}
  #     - name: Publish Package
  #       uses: pypa/gh-action-pypi-publish@release/v1
  #       with:
  #       # run: pipx run tox -e publish

  test-publish:
    needs: finalize
<<<<<<< HEAD
    if: ${{ github.event_name == 'push' && contains(github.ref, 'refs/tags/v') }}
    runs-on: ubuntu-latest
    environment:
      name: pypi
      url: https://pypi.org/project/flexmeasures-client
=======
    if: ${{ github.event_name == 'push' && contains(github.ref, 'refs/tags/test') }}
    runs-on: ubuntu-latest
    environment:
      name: testpypi
      url: https://test.pypi.org/project/flexmeasures-client/
>>>>>>> bafbf8ee
    permissions:
      id-token: write
    steps:
      - uses: actions/checkout@v3
      - uses: actions/setup-python@v4
        with: {python-version: "3.11"}
      - name: Retrieve pre-built distribution files
        uses: actions/download-artifact@v3
        with: {name: python-distribution-files, path: dist/}
      - name: Publish Package
        uses: pypa/gh-action-pypi-publish@release/v1
        with:
<<<<<<< HEAD
        # run: pipx run tox -e publish

  test-publish:
    needs: finalize
    if: ${{ github.event_name == 'push' && contains(github.ref, 'refs/tags/test') }}
    runs-on: ubuntu-latest
    environment:
      name: pypi
      url: https://test.pypi.org/project/flexmeasures-client
    permissions:
      id-token: write
    steps:
      - uses: actions/checkout@v3
      - uses: actions/setup-python@v4
        with: {python-version: "3.11"}
      - name: Retrieve pre-built distribution files
        uses: actions/download-artifact@v3
        with: {name: python-distribution-files, path: dist/}
      - name: Publish Package
        uses: pypa/gh-action-pypi-publish@release/v1
        with:
=======
>>>>>>> bafbf8ee
          repository-url: https://test.pypi.org/legacy/
        # run: pipx run tox -e publish<|MERGE_RESOLUTION|>--- conflicted
+++ resolved
@@ -118,19 +118,11 @@
 
   test-publish:
     needs: finalize
-<<<<<<< HEAD
-    if: ${{ github.event_name == 'push' && contains(github.ref, 'refs/tags/v') }}
-    runs-on: ubuntu-latest
-    environment:
-      name: pypi
-      url: https://pypi.org/project/flexmeasures-client
-=======
     if: ${{ github.event_name == 'push' && contains(github.ref, 'refs/tags/test') }}
     runs-on: ubuntu-latest
     environment:
       name: testpypi
       url: https://test.pypi.org/project/flexmeasures-client/
->>>>>>> bafbf8ee
     permissions:
       id-token: write
     steps:
@@ -143,29 +135,5 @@
       - name: Publish Package
         uses: pypa/gh-action-pypi-publish@release/v1
         with:
-<<<<<<< HEAD
-        # run: pipx run tox -e publish
-
-  test-publish:
-    needs: finalize
-    if: ${{ github.event_name == 'push' && contains(github.ref, 'refs/tags/test') }}
-    runs-on: ubuntu-latest
-    environment:
-      name: pypi
-      url: https://test.pypi.org/project/flexmeasures-client
-    permissions:
-      id-token: write
-    steps:
-      - uses: actions/checkout@v3
-      - uses: actions/setup-python@v4
-        with: {python-version: "3.11"}
-      - name: Retrieve pre-built distribution files
-        uses: actions/download-artifact@v3
-        with: {name: python-distribution-files, path: dist/}
-      - name: Publish Package
-        uses: pypa/gh-action-pypi-publish@release/v1
-        with:
-=======
->>>>>>> bafbf8ee
           repository-url: https://test.pypi.org/legacy/
         # run: pipx run tox -e publish