# This file is used to configure your project.
# Read more about the various options under:
# https://setuptools.pypa.io/en/latest/userguide/declarative_config.html
# https://setuptools.pypa.io/en/latest/references/keywords.html

[metadata]
name = flexmeasures-client
description = Add a short description here!
author = victor
author_email = victor@seita.nl
license = MIT
license_files = LICENSE.txt
long_description = file: README.rst
long_description_content_type = text/x-rst; charset=UTF-8
url = https://github.com/pyscaffold/pyscaffold/
# Add here related links, for example:
project_urls =
    Documentation = https://pyscaffold.org/
#    Source = https://github.com/pyscaffold/pyscaffold/
#    Changelog = https://pyscaffold.org/en/latest/changelog.html
#    Tracker = https://github.com/pyscaffold/pyscaffold/issues
#    Conda-Forge = https://anaconda.org/conda-forge/pyscaffold
#    Download = https://pypi.org/project/PyScaffold/#files
#    Twitter = https://twitter.com/PyScaffold

# Change if running only on Windows, Mac or Linux (comma-separated)
platforms = any

# Add here all kinds of additional classifiers as defined under
# https://pypi.org/classifiers/
classifiers =
    Development Status :: 4 - Beta
    Programming Language :: Python


[options]
zip_safe = False
packages = find_namespace:
include_package_data = True
package_dir =
    =src

# Require a min/specific Python version (comma-separated conditions)
# python_requires = >=3.8

# Add here dependencies of your project (line-separated), e.g. requests>=2.2,<3.0.
# Version specifiers like >=2.2,<3.0 avoid problems due to API changes in
# new major versions. This works if the required packages follow Semantic Versioning.
# For more information, check out https://semver.org/.
install_requires =
    importlib-metadata; python_version<"3.8"
    aiohttp
    pandas
    python_s2_protocol @ git+https://github.com/SeitaBV/python-s2-protocol#package-refactor

[options.packages.find]
where = src
exclude =
    tests

[options.extras_require]
# Add here additional requirements for extra features, to install with:
# `pip install flexmeasures-client[PDF]` like:
# PDF = ReportLab; RXP

# Add here test requirements (semicolon/line-separated)
testing =
    setuptools
    pytest
    pytest-cov
    pytest-asyncio
    pytest-mock
    aioresponses

[options.entry_points]
# Add here console scripts like:
# console_scripts =
#     script_name = flexmeasures_client.module:function
# For example:
# console_scripts =
#     fibonacci = flexmeasures_client.skeleton:run
# And any other entry points, for example:
# pyscaffold.cli =
#     awesome = pyscaffoldext.awesome.extension:AwesomeExtension

[tool:pytest]
# Specify command line options as you would do when invoking pytest directly.
# e.g. --cov-report html (or xml) for html/xml output or --junitxml junit.xml
# in order to write a coverage file that can be read by Jenkins.
# CAUTION: --cov flags may prohibit setting breakpoints while debugging.
#          Comment those flags to avoid this pytest issue.
<<<<<<< HEAD
addopts =
    #--cov flexmeasures_client --cov-report term-missing
    --verbose
norecursedirs =
    dist
    build
    .tox
=======
# addopts =
#     --cov flexmeasures_client --cov-report term-missing
#     --verbose
# norecursedirs =
#     dist
#     build
#     .tox
>>>>>>> 3000d72b
testpaths = tests
# Use pytest markers to select/deselect specific tests
# markers =
#     slow: mark tests as slow (deselect with '-m "not slow"')
#     system: mark end-to-end system tests

[devpi:upload]
# Options for the devpi: PyPI server and packaging tool
# VCS export must be deactivated since we are using setuptools-scm
no_vcs = 1
formats = bdist_wheel

[flake8]
# Some sane defaults for the code style checker flake8
max_line_length = 88
extend_ignore = E203, W503
# ^  Black-compatible
#    E203 and W503 have edge cases handled by black
exclude =
    .tox
    build
    dist
    .eggs
    docs/conf.py

[pyscaffold]
# PyScaffold's parameters when the project was created.
# This will be used when updating. Do not change!
version = 4.4
package = flexmeasures_client
extensions =
    github_actions
    pre_commit<|MERGE_RESOLUTION|>--- conflicted
+++ resolved
@@ -51,7 +51,6 @@
     importlib-metadata; python_version<"3.8"
     aiohttp
     pandas
-    python_s2_protocol @ git+https://github.com/SeitaBV/python-s2-protocol#package-refactor
 
 [options.packages.find]
 where = src
@@ -89,15 +88,6 @@
 # in order to write a coverage file that can be read by Jenkins.
 # CAUTION: --cov flags may prohibit setting breakpoints while debugging.
 #          Comment those flags to avoid this pytest issue.
-<<<<<<< HEAD
-addopts =
-    #--cov flexmeasures_client --cov-report term-missing
-    --verbose
-norecursedirs =
-    dist
-    build
-    .tox
-=======
 # addopts =
 #     --cov flexmeasures_client --cov-report term-missing
 #     --verbose
@@ -105,7 +95,6 @@
 #     dist
 #     build
 #     .tox
->>>>>>> 3000d72b
 testpaths = tests
 # Use pytest markers to select/deselect specific tests
 # markers =
